/*
Copyright 2018 The Doctl Authors All rights reserved.
Licensed under the Apache License, Version 2.0 (the "License");
you may not use this file except in compliance with the License.
You may obtain a copy of the License at
	http://www.apache.org/licenses/LICENSE-2.0
Unless required by applicable law or agreed to in writing, software
distributed under the License is distributed on an "AS IS" BASIS,
WITHOUT WARRANTIES OR CONDITIONS OF ANY KIND, either express or implied.
See the License for the specific language governing permissions and
limitations under the License.
*/

package commands

import (
	"context"
	"encoding/json"
	"errors"
	"fmt"
	"os"
	"path/filepath"
	"regexp"
	"sort"
	"strconv"
	"strings"
	"time"

	"github.com/blang/semver"
	"github.com/digitalocean/doctl"
	"github.com/digitalocean/doctl/commands/displayers"
	"github.com/digitalocean/doctl/do"
	"github.com/digitalocean/godo"
	"github.com/spf13/cobra"
	"github.com/spf13/viper"

	metav1 "k8s.io/apimachinery/pkg/apis/meta/v1"
	kubeerrors "k8s.io/apimachinery/pkg/util/errors"
	clientauthentication "k8s.io/client-go/pkg/apis/clientauthentication/v1beta1"
	"k8s.io/client-go/tools/clientcmd"
	clientcmdapi "k8s.io/client-go/tools/clientcmd/api"
)

const (
	maxAPIFailures            = 5
	timeoutFetchingKubeconfig = 30 * time.Second

	defaultKubernetesNodeSize      = "s-1vcpu-2gb"
	defaultKubernetesNodeCount     = 3
	defaultKubernetesRegion        = "nyc1"
	defaultKubernetesLatestVersion = "latest"

	execCredentialKind = "ExecCredential"

	workflowDesc = `

A typical workflow is to use ` + "`" + `doctl kubernetes cluster create` + "`" + ` to create the cluster on DigitalOcean's infrastructure, then call ` + "`" + `doctl kubernetes cluster kubeconfig` + "`" + ` to configure ` + "`" + `kubectl` + "`" + ` to connect to the cluster. You are then able to use ` + "`" + `kubectl` + "`" + ` to create and manage workloads.`
	optionsDesc = `

The commands under ` + "`" + `doctl kubernetes options` + "`" + ` retrieve values used while creating clusters, such as the list of regions where cluster creation is supported.`
)

var getCurrentAuthContextFn = defaultGetCurrentAuthContextFn

func defaultGetCurrentAuthContextFn() string {
	if Context != "" {
		return Context
	}
	if authContext := viper.GetString("context"); authContext != "" {
		return authContext
	}
	return doctl.ArgDefaultContext
}

func errNoClusterByName(name string) error {
	return fmt.Errorf("No cluster goes by the name %q", name)
}

func errAmbigousClusterName(name string, ids []string) error {
	return fmt.Errorf("Many clusters go by the name %q, they have the following IDs: %v", name, ids)
}

func errNoPoolByName(name string) error {
	return fmt.Errorf("No node pool goes by the name %q", name)
}

func errAmbigousPoolName(name string, ids []string) error {
	return fmt.Errorf("Many node pools go by the name %q, they have the following IDs: %v", name, ids)
}

func errNoClusterNodeByName(name string) error {
	return fmt.Errorf("No node goes by the name %q", name)
}

func errAmbigousClusterNodeName(name string, ids []string) error {
	return fmt.Errorf("Many nodes go by the name %q, they have the following IDs: %v", name, ids)
}

// Kubernetes creates the kubernetes command.
func Kubernetes() *Command {
	cmd := &Command{
		Command: &cobra.Command{
			Use:     "kubernetes",
			Aliases: []string{"kube", "k8s", "k"},
			Short:   "Displays comamnds to manage Kubernetes clusters and configurations",
			Long:    `The commands under ` + "`" + `doctl kubernetes` + "`" + ` are for managing Kubernetes clusters and viewing configuration options relating to clusters.` + workflowDesc + optionsDesc,
		},
	}

	cmd.AddCommand(kubernetesCluster())
	cmd.AddCommand(kubernetesOptions())
	return cmd
}

// KubeconfigProvider allows a user to read from a remote and local Kubeconfig, and write to a
// local Kubeconfig.
type KubeconfigProvider interface {
	Remote(kube do.KubernetesService, clusterID string) (*clientcmdapi.Config, error)
	Local() (*clientcmdapi.Config, error)
	Write(config *clientcmdapi.Config) error
	ConfigPath() string
}

type kubeconfigProvider struct {
	pathOptions *clientcmd.PathOptions
}

// Remote returns the kubeconfig for the cluster with the given ID from DOKS.
func (p *kubeconfigProvider) Remote(kube do.KubernetesService, clusterID string) (*clientcmdapi.Config, error) {
	kubeconfig, err := kube.GetKubeConfig(clusterID)
	if err != nil {
		return nil, err
	}
	return clientcmd.Load(kubeconfig)
}

// Read reads the kubeconfig from the user's local kubeconfig file.
func (p *kubeconfigProvider) Local() (*clientcmdapi.Config, error) {
	config, err := p.pathOptions.GetStartingConfig()
	if err != nil {
		if a, ok := err.(kubeerrors.Aggregate); ok {
			_, isSnap := os.LookupEnv("SNAP")

			for _, err := range a.Errors() {
				// this should NOT be a contains check but they are formatting the
				// error without implementing an unwrap (so the original permission
				// error type is lost.
				if strings.Contains(err.Error(), "permission denied") && isSnap {
					warn("Using the doctl Snap? Grant access to the doctl:kube-config plug to use this command with: sudo snap connect doctl:kube-config")
					return nil, err
				}

			}
		}

		return nil, err
	}

	return config, nil
}

// Write either writes to or updates an existing local kubeconfig file.
func (p *kubeconfigProvider) Write(config *clientcmdapi.Config) error {
	err := clientcmd.ModifyConfig(p.pathOptions, *config, false)
	if err != nil {
		_, ok := os.LookupEnv("SNAP")

		if os.IsPermission(err) && ok {
			warn("Using the doctl Snap? Grant access to the doctl:kube-config plug to use this command with: sudo snap connect doctl:kube-config")
		}

		return err
	}

	return nil
}

func (p *kubeconfigProvider) ConfigPath() string {
	path := p.pathOptions.GetDefaultFilename()

	if _, err := os.Stat(filepath.Dir(path)); os.IsNotExist(err) {
		if _, ok := os.LookupEnv("SNAP"); ok {
			warn("Using the doctl Snap? Please create the directory: %q before trying again", filepath.Dir(path))
		}
	}

	return path
}

// KubernetesCommandService is used to execute Kubernetes commands.
type KubernetesCommandService struct {
	KubeconfigProvider KubeconfigProvider
}

func kubernetesCommandService() *KubernetesCommandService {
	return &KubernetesCommandService{
		KubeconfigProvider: &kubeconfigProvider{
			pathOptions: clientcmd.NewDefaultPathOptions(),
		},
	}
}

func kubernetesCluster() *Command {
	cmd := &Command{
		Command: &cobra.Command{
			Use:     "cluster",
			Aliases: []string{"clusters", "c"},
			Short:   "Display commands for managing Kubernetes clusters",
			Long:    `The commands under ` + "`" + `doctl kubernetes cluster` + "`" + ` are for the management of Kubernetes clusters.` + workflowDesc,
		},
	}

	k8sCmdService := kubernetesCommandService()

	cmd.AddCommand(kubernetesKubeconfig())

	cmd.AddCommand(kubernetesNodePools())

	nodePoolDeatils := `- A list of node pools available inside the cluster`
	clusterDetails := `

- A unique ID for the cluster
- A human-readable name for the cluster
- The slug identifier for the region where the Kubernetes cluster is located.
- The slug identifier for the version of Kubernetes used for the cluster. If set to a minor version (e.g. ` + "`" + `1.14` + "`" + `), the latest version within it will be used (e.g. ` + "`" + `1.14.6-do.1` + "`" + `); if set to ` + "`" + `latest` + "`" + `, the latest published version will be used.
- A boolean value indicating whether the cluster will be automatically upgraded to new patch releases during its maintenance window.
- An object containing a "state" attribute whose value is set to a string indicating the current status of the node. Potential values include ` + "`" + `running` + "`" + `, ` + "`" + `provisioning` + "`" + `, and ` + "`" + `errored` + "`" + `.`
	CmdBuilderWithDocs(cmd, k8sCmdService.RunKubernetesClusterGet, "get <id|name>", "Retrieve details about a Kubernetes cluster", `
This command retrieves the following details about a Kubernetes cluster: `+clusterDetails+`
- The base URL of the API server on the Kubernetes master node.
- The public IPv4 address of the Kubernetes master node.
- The range of IP addresses in the overlay network of the Kubernetes cluster in CIDR notation.
- The range of assignable IP addresses for services running in the Kubernetes cluster in CIDR notation.
- An array of tags applied to the Kubernetes cluster. All clusters are automatically tagged `+"`"+`k8s`+"`"+` and `+"`"+`k8s:$K8S_CLUSTER_ID`+"`"+`.
- A time value given in ISO8601 combined date and time format that represents when the Kubernetes cluster was created.
- A time value given in ISO8601 combined date and time format that represents when the Kubernetes cluster was last updated.
`+nodePoolDeatils,
		Writer, aliasOpt("g"), displayerType(&displayers.KubernetesClusters{}))
	CmdBuilderWithDocs(cmd, k8sCmdService.RunKubernetesClusterList, "list", "Retrieve the list of Kubernetes clusters for your account", `
This command retrieves the following details about all Kubernetes clusters that are on your account:`+clusterDetails+nodePoolDeatils,
		Writer, aliasOpt("ls"), displayerType(&displayers.KubernetesClusters{}))
	CmdBuilderWithDocs(cmd, k8sCmdService.RunKubernetesClusterGetUpgrades, "get-upgrades <id|name>",
		"Retrieve a list of available Kubernetes version upgrades", `
This command returns a list of slugs representing Kubernetes versions you can use with the specified cluster. You can use these values to upgrade your cluster with the `+"`"+`doctl kubernetes cluster upgrade`+"`"+` command.
`, Writer, aliasOpt("gu"))

	cmdKubeClusterCreate := CmdBuilderWithDocs(cmd, k8sCmdService.RunKubernetesClusterCreate(defaultKubernetesNodeSize,
		defaultKubernetesNodeCount), "create <name>", "Create a Kubernetes cluster", `
Creates a Kubernetes cluster given the specified options, using the specified name. Before creating the cluster, you can use `+"`"+`doctl kubernetes options`+"`"+` to see possible values for the various configuration flags.

If no configuration flags are used, a three-node cluster with a single node pool will be created in the nyc1 region, using the latest Kubernetes version.

After creating a cluster, a configuration context will be added to kubectl and made active so that you can begin managing your new cluster immediately.`,
		Writer, aliasOpt("c"))
	AddStringFlag(cmdKubeClusterCreate, doctl.ArgRegionSlug, "", defaultKubernetesRegion,
		"Cluster region. Possible values: see `doctl kubernetes options regions`", requiredOpt())
	AddStringFlag(cmdKubeClusterCreate, doctl.ArgClusterVersionSlug, "", "latest",
		"Kubernetes version. Possible values: see `doctl kubernetes options versions`")
	AddBoolFlag(cmdKubeClusterCreate, doctl.ArgAutoUpgrade, "", false,
		"Boolean specifying whether to enable auto-upgrade for the cluster")
	AddStringSliceFlag(cmdKubeClusterCreate, doctl.ArgTag, "", nil,
		"Comma-separated list of tags to apply to the cluster, in addition to the default tags of `k8s` and `k8s:$K8S_CLUSTER_ID`.")
	AddStringFlag(cmdKubeClusterCreate, doctl.ArgSizeSlug, "",
		defaultKubernetesNodeSize,
		"Machine size to use when creating nodes in the default node pool (incompatible with --`+doctl.ArgClusterNodePool+`). Possible values: see `doctl kubernetes options sizes`")
	AddIntFlag(cmdKubeClusterCreate, doctl.ArgNodePoolCount, "",
		defaultKubernetesNodeCount,
		"Number of nodes in the default node pool (incompatible with --"+doctl.ArgClusterNodePool+")")
	AddStringSliceFlag(cmdKubeClusterCreate, doctl.ArgClusterNodePool, "", nil,
		`Comma-separated list of node pools, defined using semicolon-separated configuration values (incompatible with --`+doctl.ArgSizeSlug+` and --`+doctl.ArgNodePoolCount+`)
Format: `+"`"+`name=your-name;size=size_slug;count=5;tag=tag1;tag=tag2`+"`"+` where:

- `+"`"+`name`+"`"+`: Name of the node pool, which must be unique in the cluster
- `+"`"+`size`+"`"+`: Machine size of the nodes to use. Possible values: see `+"`"+`doctl kubernetes options sizes`+"`"+`.
- `+"`"+`count`+"`"+`: Number of nodes to create.
- `+"`"+`tag`+"`"+`: Comma-separated list of tags to apply to nodes in the pool
- `+"`"+`auto-scale`+"`"+`: Boolean defining whether to enable cluster auto-scaling on the node pool.
- `+"`"+`min-nodes`+"`"+`: Maximum number of nodes that can be auto-scaled to.
- `+"`"+`max-nodes`+"`"+`: Minimum number of nodes that can be auto-scaled to.`)
	AddBoolFlag(cmdKubeClusterCreate, doctl.ArgClusterUpdateKubeconfig, "", true,
		"Boolean that specifies whether to add a configuration context for the new cluster to your kubectl")
	AddBoolFlag(cmdKubeClusterCreate, doctl.ArgCommandWait, "", true,
		"Boolean that specifies whether to wait for cluster creation to complete before returning control to the terminal")
	AddBoolFlag(cmdKubeClusterCreate, doctl.ArgSetCurrentContext, "", true,
		"Boolean that specifies whether to set the current kubectl context to that of the new cluster")
	AddStringFlag(cmdKubeClusterCreate, doctl.ArgMaintenanceWindow, "", "any=00:00",
		"Sets the beginning of the four hour maintenance window for the cluster. Syntax is in the format: `day=HH:MM`, where time is in UTC. Day can be: `any`, `monday`, `tuesday`, `wednesday`, `thursday`, `friday`, `saturday`, `sunday"+"`.")

	cmdKubeClusterUpdate := CmdBuilderWithDocs(cmd, k8sCmdService.RunKubernetesClusterUpdate, "update <id|name>",
		"Update a Kubernetes cluster's configuration", `
This command updates the specified configuration values for the specified Kubernetes cluster. The cluster must be referred to by its name or ID, which you can retrieve by calling:

	doctl kubernetes cluster list`, Writer, aliasOpt("u"))
	AddStringFlag(cmdKubeClusterUpdate, doctl.ArgClusterName, "", "",
		"Specifies a new cluster name")
	AddStringSliceFlag(cmdKubeClusterUpdate, doctl.ArgTag, "", nil,
		"A comma-separated list of tags to apply to the cluster. Existing user-provided tags will be removed from the cluster if they are not specified.")
	AddBoolFlag(cmdKubeClusterUpdate, doctl.ArgAutoUpgrade, "", false,
		"Boolean specifying whether to enable auto-upgrade for the cluster")
	AddBoolFlag(cmdKubeClusterUpdate, doctl.ArgClusterUpdateKubeconfig, "",
		true, "Boolean specifying whether to update the cluster in your kubeconfig")
	AddBoolFlag(cmdKubeClusterUpdate, doctl.ArgSetCurrentContext, "", true,
		"Boolean specifying whether to set the current kubectl context to that of the new cluster")
	AddStringFlag(cmdKubeClusterUpdate, doctl.ArgMaintenanceWindow, "", "any=00:00",
		"Sets the beginning of the four hour maintenance window for the cluster. Syntax is in the format: 'day=HH:MM', where time is in UTC. Day can be: `any`, `monday`, `tuesday`, `wednesday`, `thursday`, `friday`, `saturday`, `sunday"+"`.")

	cmdKubeClusterUpgrade := CmdBuilderWithDocs(cmd, k8sCmdService.RunKubernetesClusterUpgrade,
		"upgrade <id|name>", "Upgrades a cluster to a new Kubernetes version", `

<<<<<<< HEAD
This command upgrades the specified Kubernetes cluster. By default, this will upgrade the cluster to the latest available release, but you can also specify any version listed for your cluster by using `+"`"+`doctl k8s get-upgrades`+"`"+`.`, Writer)
	AddStringFlag(cmdKubeClusterUpgrade, doctl.ArgClusterVersionSlug, "", "latest",
		`The desired Kubernetes version. Possible values: see `+"`"+`doctl k8s get-upgrades <cluster>`+"`"+`.
The special value `+"`"+`latest`+"`"+` will select the most recent patch version for your cluster's minor version.
For example, if a cluster is on 1.12.1 and upgrades are available to 1.12.3 and 1.13.1, 1.12.3 will be `+"`"+`latest`+"`"+`.`)

	cmdKubeClusterDelete := CmdBuilderWithDocs(cmd, k8sCmdService.RunKubernetesClusterDelete,
		"delete <id|name>", "Delete a Kubernetes cluster", `
This command deletes the specified Kubernetes cluster and the Droplets associated with the cluster. This command does not delete other DigitalOcean resources created during the operation of the cluster, such as load balancers and volumes.
`, Writer, aliasOpt("d", "rm"))
=======
	cmdKubeClusterDelete := CmdBuilder(cmd, k8sCmdService.RunKubernetesClusterDelete,
		"delete <id|name>...", "delete clusters", Writer, aliasOpt("d", "rm"))
>>>>>>> 453da140
	AddBoolFlag(cmdKubeClusterDelete, doctl.ArgForce, doctl.ArgShortForce, false,
		"Boolean indicating whether to delete the cluster without a confirmation prompt")
	AddBoolFlag(cmdKubeClusterDelete, doctl.ArgClusterUpdateKubeconfig, "", true,
<<<<<<< HEAD
		"Boolean indicating whether to remove the deleted cluster from your kubeconfig")
=======
		"whether to remove the deleted cluster from your kubeconfig")
>>>>>>> 453da140

	return cmd
}

func kubernetesKubeconfig() *Command {
	cmd := &Command{
		Command: &cobra.Command{
			Use:     "kubeconfig",
			Aliases: []string{"kubecfg", "k8scfg", "config", "cfg"},
			Short:   "Display commands for managing your local kubeconfig",
			Long:    "The commands under `doctl kubernetes cluster kubeconfig` are used to manage Kubernetes cluster credentials on your local machine. The credentials are used as authentication contexts with `kubectl`, the Kubernetes command-line interface.",
		},
	}

	k8sCmdService := kubernetesCommandService()

	CmdBuilderWithDocs(cmd, k8sCmdService.RunKubernetesKubeconfigShow, "show <cluster-id|cluster-name>", "Show a Kubernetes cluster's kubeconfig YAML", `
This command prints out the raw YAML for the specified cluster's kubeconfig.	`, Writer, aliasOpt("p", "g"))
	cmdExecCredential := CmdBuilder(cmd, k8sCmdService.RunKubernetesKubeconfigExecCredential, "exec-credential <cluster-id>", "INTERNAL: This hidden command is for printing a cluster's exec credential", Writer, hiddenCmd())
	AddStringFlag(cmdExecCredential, doctl.ArgVersion, "", "", "")
	cmdSaveConfig := CmdBuilderWithDocs(cmd, k8sCmdService.RunKubernetesKubeconfigSave, "save <cluster-id|cluster-name>", "Save a cluster's credentials to your local kubeconfig", `
This command adds the credentials for the specified cluster to your local kubeconfig. After this, your kubectl installation can directly manage your
		`, Writer, aliasOpt("s"))
	AddBoolFlag(cmdSaveConfig, doctl.ArgSetCurrentContext, "", true, "Boolean indicating whether to set the current kubectl context to that of the new cluster")
	CmdBuilderWithDocs(cmd, k8sCmdService.RunKubernetesKubeconfigRemove, "remove <cluster-id|cluster-name>", "Remove a cluster's credentials from your local kubeconfig", `
This command removes the specified cluster's credentials from your local kubeconfig. After running this command, you will not be able to use `+"`"+`kubectl`+"`"+` to interact with your cluster.
`, Writer, aliasOpt("d", "rm"))
	return cmd
}

func kubeconfigCachePath() string {
	return filepath.Join(configHome(), "cache", "exec-credential")
}

func kubernetesNodePools() *Command {
	cmd := &Command{
		Command: &cobra.Command{
			Use:     "node-pool",
			Aliases: []string{"node-pools", "nodepool", "nodepools", "pool", "pools", "np", "p"},
			Short:   "Display commands for managing node pools",
			Long:    `The commands under ` + "`" + `node-pool` + "`" + ` are for performing actions on a Kubernetes cluster's node pools. You can use these commands to create or delete node pools, enable autoscaling for a node pool, and more.`,
		},
	}

	k8sCmdService := kubernetesCommandService()

	CmdBuilderWithDocs(cmd, k8sCmdService.RunKubernetesNodePoolGet, "get <cluster-id|cluster-name> <pool-id|pool-name>",
		"Retrieve information about a cluster's node pool", `
This command retrieves information about the specified node pool in the specified cluster, including:

- The node pool ID
- The machine size of the nodes (e.g. `+"`"+`s-1vcpu-2gb`+"`"+`)
- The number of nodes in the pool
- Tags applied to the node pool
- The names of the nodes

Specifying `+"`"+`--output=json`+"`"+` when calling this command will produce extra information about the individual nodes in the response, such as their IDs, status, creation time, and update time.
`, Writer, aliasOpt("g"),
		displayerType(&displayers.KubernetesNodePools{}))
	CmdBuilderWithDocs(cmd, k8sCmdService.RunKubernetesNodePoolList, "list <cluster-id|cluster-name>",
		"List a cluster's node pools", `
This command retrieves information about the specified cluster's node pools, including:

- The node pool ID
- The machine size of the nodes (e.g. `+"`"+`s-1vcpu-2gb`+"`"+`)
- The number of nodes in the pool
- Tags applied to the node pool
- The names of the nodes

Specifying `+"`"+`--output=json`+"`"+` when calling this command will produce extra information about the individual nodes in the response, such as their IDs, status, creation time, and update time.
		`, Writer, aliasOpt("ls"),
		displayerType(&displayers.KubernetesNodePools{}))

	cmdKubeNodePoolCreate := CmdBuilderWithDocs(cmd, k8sCmdService.RunKubernetesNodePoolCreate,
		"create <cluster-id|cluster-name>", "Create a new node pool for a cluster", `
This command creates a new node pool for the specified cluster. At a minimum, you'll need to specify the size of the nodes, and the number of nodes to place in the pool. You can also specify that you'd like to enable autoscaling and set minimum and maximum node poll sizes.
		`,
		Writer, aliasOpt("c"))
	AddStringFlag(cmdKubeNodePoolCreate, doctl.ArgNodePoolName, "", "",
		"Name of the node pool", requiredOpt())
	AddStringFlag(cmdKubeNodePoolCreate, doctl.ArgSizeSlug, "", "",
		"Size of the nodes in the node pool (To see possible values: call `doctl kubernetes options sizes`)", requiredOpt())
	AddIntFlag(cmdKubeNodePoolCreate, doctl.ArgNodePoolCount, "", 0,
		"The size of (number of nodes in) the node pool", requiredOpt())
	AddStringFlag(cmdKubeNodePoolCreate, doctl.ArgTag, "", "",
		"Tag to apply to the node pool; you can supply multiple `--tag` arguments to specify additional tags")
	AddBoolFlag(cmdKubeNodePoolCreate, doctl.ArgNodePoolAutoScale, "", false,
		"Boolean indicating whether to enable auto-scaling on the node pool")
	AddIntFlag(cmdKubeNodePoolCreate, doctl.ArgNodePoolMinNodes, "", 0,
		"Minimum number of nodes in the node pool when autoscaling is enabled")
	AddIntFlag(cmdKubeNodePoolCreate, doctl.ArgNodePoolMaxNodes, "", 0,
		"Maximum number of nodes in the node pool when autoscaling is enabled")

	cmdKubeNodePoolUpdate := CmdBuilderWithDocs(cmd, k8sCmdService.RunKubernetesNodePoolUpdate,
		"update <cluster-id|cluster-name> <pool-id|pool-name>",
		"Update an existing node pool in a cluster", "This command updates the specified node pool in the specified cluster. You can update any value for which there is a flag.", Writer, aliasOpt("u"))
	AddStringFlag(cmdKubeNodePoolUpdate, doctl.ArgNodePoolName, "", "", "Name of the node pool")
	AddIntFlag(cmdKubeNodePoolUpdate, doctl.ArgNodePoolCount, "", 0,
		"The size of (number of nodes in) the node pool")
	AddStringFlag(cmdKubeNodePoolUpdate, doctl.ArgTag, "", "",
		"Tag to apply to the node pool; you can supply multiple `--tag` arguments to specify additional tags")
	AddBoolFlag(cmdKubeNodePoolUpdate, doctl.ArgNodePoolAutoScale, "", false,
		"Boolean indicating whether to enable auto-scaling on the node pool")
	AddIntFlag(cmdKubeNodePoolUpdate, doctl.ArgNodePoolMinNodes, "", 0,
		"Minimum number of nodes in the node pool when autoscaling is enabled")
	AddIntFlag(cmdKubeNodePoolUpdate, doctl.ArgNodePoolMaxNodes, "", 0,
		"Maximum number of nodes in the node pool when autoscaling is enabled")

	cmdKubeNodePoolRecycle := CmdBuilder(cmd, k8sCmdService.RunKubernetesNodePoolRecycle,
		"recycle <cluster-id|cluster-name> <pool-id|pool-name>", "DEPRECATED: Use `replace-node`. Recycle nodes in a node pool", Writer, aliasOpt("r"), hiddenCmd())
	AddStringFlag(cmdKubeNodePoolRecycle, doctl.ArgNodePoolNodeIDs, "", "",
		"ID or name of the nodes in the node pool to recycle")

	cmdKubeNodePoolDelete := CmdBuilderWithDocs(cmd, k8sCmdService.RunKubernetesNodePoolDelete,
		"delete <cluster-id|cluster-name> <pool-id|pool-name>",
		"Delete a node pool", `This command deletes the specified node pool in the specified cluster, which also removes all the nodes inside that pool. This action is irreversable.`, Writer, aliasOpt("d", "rm"))
	AddBoolFlag(cmdKubeNodePoolDelete, doctl.ArgForce, doctl.ArgShortForce,
		false, "Delete node pool without confirmation prompt")

	cmdKubeNodeDelete := CmdBuilderWithDocs(cmd, k8sCmdService.RunKubernetesNodeDelete, "delete-node <cluster-id|cluster-name> <pool-id|pool-name> <node-id>", "Delete a node", `
This command deletes the specified node, located in the specified node pool. By default this deletion will happen gracefully, and Kubernetes will drain the node of any pods before deleting it.
		`, Writer)
	AddBoolFlag(cmdKubeNodeDelete, doctl.ArgForce, doctl.ArgShortForce, false, "Delete the node without a confirmation prompt")
	AddBoolFlag(cmdKubeNodeDelete, "skip-drain", "", false, "Skip draining the node before deletion")

	cmdKubeNodeReplace := CmdBuilderWithDocs(cmd, k8sCmdService.RunKubernetesNodeReplace, "replace-node <cluster-id|cluster-name> <pool-id|pool-name> <node-id>", "Replace node with a new one", `
This command deletes the specified node in the specified node pool, and then creates a new node in its place. This is useful if you suspect a node has entered an undesired state. By default the deletion will happen gracefully, and Kubernetes will drain the node of any pods before deleting it.
		`, Writer)
	AddBoolFlag(cmdKubeNodeReplace, doctl.ArgForce, doctl.ArgShortForce, false, "Replace node without confirmation prompt")
	AddBoolFlag(cmdKubeNodeReplace, "skip-drain", "", false, "Skip draining the node before replacement")

	return cmd
}

func kubernetesOptions() *Command {
	cmd := &Command{
		Command: &cobra.Command{
			Use:     "options",
			Aliases: []string{"opts", "o"},
			Short:   "List possible option values for use inside Kubernetes commands",
			Long:    "The `options` commands are used to enumerate values for use with `doctl`'s Kubernetes commands. This is useful in certain cases where flags only accept input that is from a list of possible values, such as Kubernetes versions, datacenter regions, and machine sizes.",
		},
	}

	k8sCmdService := kubernetesCommandService()

	CmdBuilder(cmd, k8sCmdService.RunKubeOptionsListVersion, "versions",
		"List Kubernetes versions that can be used with DigitalOcean clusters", Writer, aliasOpt("v"))
	CmdBuilder(cmd, k8sCmdService.RunKubeOptionsListRegion, "regions",
		"List regions that support DigitalOcean Kubernetes clusters", Writer, aliasOpt("r"))
	CmdBuilder(cmd, k8sCmdService.RunKubeOptionsListNodeSizes, "sizes",
		"List machine sizes that can be used in a DigitalOcean Kubernetes cluster", Writer, aliasOpt("s"))
	return cmd
}

// Clusters

// RunKubernetesClusterGet retrieves an existing kubernetes cluster by its identifier.
func (s *KubernetesCommandService) RunKubernetesClusterGet(c *CmdConfig) error {
	if len(c.Args) != 1 {
		return doctl.NewMissingArgsErr(c.NS)
	}
	clusterIDorName := c.Args[0]

	cluster, err := clusterByIDorName(c.Kubernetes(), clusterIDorName)
	if err != nil {
		return err
	}
	return displayClusters(c, false, *cluster)
}

// RunKubernetesClusterList lists kubernetess.
func (s *KubernetesCommandService) RunKubernetesClusterList(c *CmdConfig) error {
	kube := c.Kubernetes()
	list, err := kube.List()
	if err != nil {
		return err
	}

	return displayClusters(c, true, list...)
}

// RunKubernetesClusterGetUpgrades retrieves available upgrade versions for a cluster.
func (s *KubernetesCommandService) RunKubernetesClusterGetUpgrades(c *CmdConfig) error {
	if len(c.Args) != 1 {
		return doctl.NewMissingArgsErr(c.NS)
	}
	clusterIDorName := c.Args[0]
	clusterID, err := clusterIDize(c.Kubernetes(), clusterIDorName)
	if err != nil {
		return err
	}

	kube := c.Kubernetes()

	upgrades, err := kube.GetUpgrades(clusterID)
	if err != nil {
		return err
	}

	item := &displayers.KubernetesVersions{KubernetesVersions: upgrades}
	return c.Display(item)
}

// RunKubernetesClusterCreate creates a new kubernetes with a given configuration.
func (s *KubernetesCommandService) RunKubernetesClusterCreate(defaultNodeSize string, defaultNodeCount int) func(*CmdConfig) error {
	return func(c *CmdConfig) error {
		if len(c.Args) != 1 {
			return doctl.NewMissingArgsErr(c.NS)
		}
		clusterName := c.Args[0]
		r := &godo.KubernetesClusterCreateRequest{Name: clusterName}
		if err := buildClusterCreateRequestFromArgs(c, r, defaultNodeSize, defaultNodeCount); err != nil {
			return err
		}
		wait, err := c.Doit.GetBool(c.NS, doctl.ArgCommandWait)
		if err != nil {
			return err
		}
		update, err := c.Doit.GetBool(c.NS, doctl.ArgClusterUpdateKubeconfig)
		if err != nil {
			return err
		}
		setCurrentContext, err := c.Doit.GetBool(c.NS, doctl.ArgSetCurrentContext)
		if err != nil {
			return err
		}

		kube := c.Kubernetes()

		cluster, err := kube.Create(r)
		if err != nil {
			return err
		}

		if wait {
			notice("Cluster is provisioning, waiting for cluster to be running")
			cluster, err = waitForClusterRunning(kube, cluster.ID)
			if err != nil {
				warn("Cluster couldn't enter `running` state: %v", err)
			}
		}

		if update {
			notice("Cluster created, fetching credentials")
			s.tryUpdateKubeconfig(kube, cluster.ID, clusterName, setCurrentContext)
		}

		return displayClusters(c, true, *cluster)
	}
}

// RunKubernetesClusterUpdate updates an existing kubernetes with new configuration.
func (s *KubernetesCommandService) RunKubernetesClusterUpdate(c *CmdConfig) error {
	if len(c.Args) == 0 {
		return doctl.NewMissingArgsErr(c.NS)
	}
	update, err := c.Doit.GetBool(c.NS, doctl.ArgClusterUpdateKubeconfig)
	if err != nil {
		return err
	}
	setCurrentContext, err := c.Doit.GetBool(c.NS, doctl.ArgSetCurrentContext)
	if err != nil {
		return err
	}
	clusterIDorName := c.Args[0]
	clusterID, err := clusterIDize(c.Kubernetes(), clusterIDorName)
	if err != nil {
		return err
	}

	r := new(godo.KubernetesClusterUpdateRequest)
	if err := buildClusterUpdateRequestFromArgs(c, r); err != nil {
		return err
	}

	kube := c.Kubernetes()
	cluster, err := kube.Update(clusterID, r)
	if err != nil {
		return err
	}

	if update {
		notice("Cluster updated, fetching new credentials")
		s.tryUpdateKubeconfig(kube, clusterID, clusterIDorName, setCurrentContext)
	}

	return displayClusters(c, true, *cluster)
}

func (s *KubernetesCommandService) tryUpdateKubeconfig(kube do.KubernetesService, clusterID, clusterName string, setCurrentContext bool) {
	var (
		remoteConfig *clientcmdapi.Config
		err          error
	)
	ctx, cancel := context.WithTimeout(context.TODO(), timeoutFetchingKubeconfig)
	defer cancel()
	for {
		remoteConfig, err = s.KubeconfigProvider.Remote(kube, clusterID)
		if err != nil {
			select {
			case <-ctx.Done():
				warn("Couldn't get credentials for cluster. It will not be added to your kubeconfig: %v", err)
				return
			case <-time.After(time.Second):
			}
		} else {
			break
		}
	}
	if err := s.writeOrAddToKubeconfig(clusterID, remoteConfig, setCurrentContext); err != nil {
		warn("Couldn't write cluster credentials: %v", err)
	}
}

// RunKubernetesClusterUpgrade upgrades an existing cluster to a new version.
func (s *KubernetesCommandService) RunKubernetesClusterUpgrade(c *CmdConfig) error {
	if len(c.Args) == 0 {
		return doctl.NewMissingArgsErr(c.NS)
	}
	clusterID, err := clusterIDize(c.Kubernetes(), c.Args[0])
	if err != nil {
		return err
	}

	version, available, err := getUpgradeVersionOrLatest(c, clusterID)
	if err != nil {
		return err
	}
	if !available {
		notice("Cluster is already up-to-date; no upgrades available.")
		return nil
	}

	kube := c.Kubernetes()
	err = kube.Upgrade(clusterID, version)
	if err != nil {
		return err
	}

	notice("Upgrading cluster to version %v", version)
	return nil
}

func getUpgradeVersionOrLatest(c *CmdConfig, clusterID string) (string, bool, error) {
	version, err := c.Doit.GetString(c.NS, doctl.ArgClusterVersionSlug)
	if err != nil {
		return "", false, err
	}
	if version != "" && version != defaultKubernetesLatestVersion {
		return version, true, nil
	}

	cluster, err := c.Kubernetes().Get(clusterID)
	if err != nil {
		return "", false, fmt.Errorf("Unable to look up cluster to find the latest version from the API: %v", err)
	}

	versions, err := c.Kubernetes().GetUpgrades(clusterID)
	if err != nil {
		return "", false, fmt.Errorf("Unable to look up the latest version from the API: %v", err)
	}
	if len(versions) == 0 {
		return "", false, nil
	}

	return latestVersionForUpgrade(cluster.VersionSlug, versions)
}

// latestVersionForUpgrade returns the newest patch version from `versions` for
// the minor version of `clusterVersionSlug`. This ensures we never use a
// different minor version than a cluster is running as "latest" for an upgrade,
// since we want minor version upgrades to be an explicit operation.
func latestVersionForUpgrade(clusterVersionSlug string, versions []do.KubernetesVersion) (string, bool, error) {
	clusterSV, err := semver.Parse(clusterVersionSlug)
	if err != nil {
		return "", false, err
	}
	clusterBucket := fmt.Sprintf("%d.%d", clusterSV.Major, clusterSV.Minor)

	// Sort releases into minor-version buckets.
	var serr error
	releases := versionMapBy(versions, func(v do.KubernetesVersion) string {
		sv, err := semver.Parse(v.Slug)
		if err != nil {
			serr = err
			return ""
		}
		return fmt.Sprintf("%d.%d", sv.Major, sv.Minor)
	})
	if serr != nil {
		return "", false, serr
	}

	// Find the cluster's minor version in the bucketized available versions.
	bucket, ok := releases[clusterBucket]
	if !ok {
		// No upgrades available within the cluster's minor version.
		return "", false, nil
	}

	// Find the latest version within the bucket.
	i, err := versionMaxBy(bucket, func(v do.KubernetesVersion) string {
		return v.Slug
	})
	if err != nil {
		return "", false, err
	}

	return bucket[i].Slug, true, nil
}

// RunKubernetesClusterDelete deletes a Kubernetes cluster
func (s *KubernetesCommandService) RunKubernetesClusterDelete(c *CmdConfig) error {
	if len(c.Args) < 1 {
		return doctl.NewMissingArgsErr(c.NS)
	}
	update, err := c.Doit.GetBool(c.NS, doctl.ArgClusterUpdateKubeconfig)
	if err != nil {
		return err
	}

	force, err := c.Doit.GetBool(c.NS, doctl.ArgForce)
	if err != nil {
		return err
	}

<<<<<<< HEAD
	if force || AskForConfirm("Delete this Kubernetes cluster?") == nil {
		// continue
	} else {
		return fmt.Errorf("Operation aborted.")
	}
=======
>>>>>>> 453da140
	kube := c.Kubernetes()

	for _, cluster := range c.Args {
		clusterID, err := clusterIDize(c.Kubernetes(), cluster)
		if err != nil {
<<<<<<< HEAD
			warn("Couldn't get credentials for cluster. It will not be remove from your kubeconfig.")
		}
	}
	if err := kube.Delete(clusterID); err != nil {
		return err
	}
	if kubeconfig != nil {
		notice("Cluster deleted, removing credentials")
		if err := removeFromKubeconfig(kubeconfig); err != nil {
			warn("Cluster was deleted, but we couldn't remove it from your local kubeconfig. Try doing it manually.")
=======
			return err
		}

		if force || AskForConfirm("delete this Kubernetes cluster") == nil {
			// continue
		} else {
			return fmt.Errorf("operation aborted")
		}

		var kubeconfig []byte
		if update {
			// get the cluster's kubeconfig before issuing the delete, so that we can
			// cleanup the entry from the local file
			kubeconfig, err = kube.GetKubeConfig(clusterID)
			if err != nil {
				warn("couldn't get credentials for cluster, it will not be remove from your kubeconfig")
			}
		}
		if err := kube.Delete(clusterID); err != nil {
			return err
		}
		if kubeconfig != nil {
			notice("cluster deleted, removing credentials")
			if err := removeFromKubeconfig(kubeconfig); err != nil {
				warn("Cluster was deleted, but we couldn't remove it from your local kubeconfig. Try doing it manually.")
			}
>>>>>>> 453da140
		}
	}

	return nil
}

// Kubeconfig

// RunKubernetesKubeconfigShow retrieves an existing kubernetes config and prints it.
func (s *KubernetesCommandService) RunKubernetesKubeconfigShow(c *CmdConfig) error {
	if len(c.Args) != 1 {
		return doctl.NewMissingArgsErr(c.NS)
	}
	kube := c.Kubernetes()
	clusterID, err := clusterIDize(kube, c.Args[0])
	if err != nil {
		return err
	}
	kubeconfig, err := kube.GetKubeConfig(clusterID)
	if err != nil {
		return err
	}
	_, err = c.Out.Write(kubeconfig)
	return err
}

func cachedExecCredentialPath(id string) string {
	return filepath.Join(kubeconfigCachePath(), id+".json")
}

// loadCachedExecCredential attempts to load the cached exec credential from disk. Never errors
// Returns nil if there's no credential, if it failed to load it, or if it's expired.
func loadCachedExecCredential(id string) (*clientauthentication.ExecCredential, error) {
	path := cachedExecCredentialPath(id)
	f, err := os.Open(path)
	if err != nil {
		if os.IsNotExist(err) {
			return nil, nil
		}

		return nil, err
	}

	defer f.Close()

	var execCredential *clientauthentication.ExecCredential
	if err := json.NewDecoder(f).Decode(&execCredential); err != nil {
		return nil, err
	}

	if execCredential.Status == nil {
		// Invalid ExecCredential, remove it
		err = os.Remove(path)
		return nil, err
	}

	t := execCredential.Status.ExpirationTimestamp
	if t.IsZero() || t.Time.Before(time.Now()) {
		err = os.Remove(path)
		return nil, err
	}

	return execCredential, nil
}

// cacheExecCredential caches an ExecCredential to the doctl cache directory
func cacheExecCredential(id string, execCredential *clientauthentication.ExecCredential) error {
	// Don't bother caching if there's no expiration set
	if execCredential.Status.ExpirationTimestamp.IsZero() {
		return nil
	}

	cachePath := kubeconfigCachePath()
	if err := os.MkdirAll(cachePath, os.FileMode(0700)); err != nil {
		return err
	}

	path := cachedExecCredentialPath(id)
	f, err := os.OpenFile(path, os.O_CREATE|os.O_RDWR|os.O_TRUNC, os.FileMode(0600))
	if err != nil {
		return err
	}
	defer f.Close()

	return json.NewEncoder(f).Encode(execCredential)
}

// RunKubernetesKubeconfigExecCredential displays the exec credential. It is for internal use only.
func (s *KubernetesCommandService) RunKubernetesKubeconfigExecCredential(c *CmdConfig) error {
	if len(c.Args) != 1 {
		return doctl.NewMissingArgsErr(c.NS)
	}

	version, err := c.Doit.GetString(c.NS, doctl.ArgVersion)
	if err != nil {
		return err
	}

	if version != "v1beta1" {
		return fmt.Errorf("Invalid version %q, expected 'v1beta1'", version)
	}

	kube := c.Kubernetes()

	clusterID := c.Args[0]
	execCredential, err := loadCachedExecCredential(clusterID)
	if err != nil && Verbose {
		warn("%v", err)
	}

	if execCredential != nil {
		return json.NewEncoder(c.Out).Encode(execCredential)
	}

	credentials, err := kube.GetCredentials(clusterID)
	if err != nil {
		if errResponse, ok := err.(*godo.ErrorResponse); ok {
			return fmt.Errorf("Failed to fetch credentials for cluster %q: %v", clusterID, errResponse.Message)
		}
		return err
	}

	status := &clientauthentication.ExecCredentialStatus{
		ClientCertificateData: string(credentials.ClientCertificateData),
		ClientKeyData:         string(credentials.ClientKeyData),
		ExpirationTimestamp:   &metav1.Time{Time: credentials.ExpiresAt},
		Token:                 credentials.Token,
	}

	execCredential = &clientauthentication.ExecCredential{
		TypeMeta: metav1.TypeMeta{
			Kind:       execCredentialKind,
			APIVersion: clientauthentication.SchemeGroupVersion.String(),
		},
		Status: status,
	}

	// Don't error out when caching credentials, just print it if we're being verbose
	if err := cacheExecCredential(clusterID, execCredential); err != nil && Verbose {
		warn("%v", err)
	}

	return json.NewEncoder(c.Out).Encode(execCredential)
}

// RunKubernetesKubeconfigSave retrieves an existing kubernetes config and saves it to your local kubeconfig.
func (s *KubernetesCommandService) RunKubernetesKubeconfigSave(c *CmdConfig) error {
	if len(c.Args) != 1 {
		return doctl.NewMissingArgsErr(c.NS)
	}
	kube := c.Kubernetes()
	clusterID, err := clusterIDize(kube, c.Args[0])
	if err != nil {
		return err
	}

	remoteKubeconfig, err := s.KubeconfigProvider.Remote(kube, clusterID)
	if err != nil {
		return err
	}

	setCurrentContext, err := c.Doit.GetBool(c.NS, doctl.ArgSetCurrentContext)
	if err != nil {
		return err
	}

	path := cachedExecCredentialPath(clusterID)
	_, err = os.Stat(path)
	if err == nil {
		os.Remove(path)
	}

	return s.writeOrAddToKubeconfig(clusterID, remoteKubeconfig, setCurrentContext)
}

// RunKubernetesKubeconfigRemove retrieves an existing kubernetes config and removes it from your local kubeconfig.
func (s *KubernetesCommandService) RunKubernetesKubeconfigRemove(c *CmdConfig) error {
	if len(c.Args) != 1 {
		return doctl.NewMissingArgsErr(c.NS)
	}
	kube := c.Kubernetes()
	clusterID, err := clusterIDize(kube, c.Args[0])
	if err != nil {
		return err
	}
	kubeconfig, err := kube.GetKubeConfig(clusterID)
	if err != nil {
		return err
	}

	return removeFromKubeconfig(kubeconfig)
}

// Node Pools

// RunKubernetesNodePoolGet retrieves an existing cluster node pool by its identifier.
func (s *KubernetesCommandService) RunKubernetesNodePoolGet(c *CmdConfig) error {
	if len(c.Args) != 2 {
		return doctl.NewMissingArgsErr(c.NS)
	}
	clusterID, err := clusterIDize(c.Kubernetes(), c.Args[0])
	if err != nil {
		return err
	}
	nodePool, err := poolByIDorName(c.Kubernetes(), clusterID, c.Args[1])
	if err != nil {
		return err
	}
	return displayNodePools(c, *nodePool)
}

// RunKubernetesNodePoolList lists cluster node pool.
func (s *KubernetesCommandService) RunKubernetesNodePoolList(c *CmdConfig) error {
	if len(c.Args) != 1 {
		return doctl.NewMissingArgsErr(c.NS)
	}
	clusterID, err := clusterIDize(c.Kubernetes(), c.Args[0])
	if err != nil {
		return err
	}
	kube := c.Kubernetes()
	list, err := kube.ListNodePools(clusterID)
	if err != nil {
		return err
	}

	return displayNodePools(c, list...)
}

// RunKubernetesNodePoolCreate creates a new cluster node pool with a given configuration.
func (s *KubernetesCommandService) RunKubernetesNodePoolCreate(c *CmdConfig) error {
	if len(c.Args) != 1 {
		return doctl.NewMissingArgsErr(c.NS)
	}
	clusterID, err := clusterIDize(c.Kubernetes(), c.Args[0])
	if err != nil {
		return err
	}

	r := new(godo.KubernetesNodePoolCreateRequest)
	if err := buildNodePoolCreateRequestFromArgs(c, r); err != nil {
		return err
	}

	kube := c.Kubernetes()
	nodePool, err := kube.CreateNodePool(clusterID, r)
	if err != nil {
		return err
	}

	return displayNodePools(c, *nodePool)
}

// RunKubernetesNodePoolUpdate updates an existing cluster node pool with new properties.
func (s *KubernetesCommandService) RunKubernetesNodePoolUpdate(c *CmdConfig) error {
	if len(c.Args) != 2 {
		return doctl.NewMissingArgsErr(c.NS)
	}
	clusterID, err := clusterIDize(c.Kubernetes(), c.Args[0])
	if err != nil {
		return err
	}
	poolID, err := poolIDize(c.Kubernetes(), clusterID, c.Args[1])
	if err != nil {
		return err
	}

	r := new(godo.KubernetesNodePoolUpdateRequest)
	if err := buildNodePoolUpdateRequestFromArgs(c, r); err != nil {
		return err
	}

	kube := c.Kubernetes()
	nodePool, err := kube.UpdateNodePool(clusterID, poolID, r)
	if err != nil {
		return err
	}

	return displayNodePools(c, *nodePool)
}

// RunKubernetesNodePoolRecycle DEPRECATED: will be removed in v2.0, please use delete-node or replace-node
func (s *KubernetesCommandService) RunKubernetesNodePoolRecycle(c *CmdConfig) error {
	if len(c.Args) != 2 {
		return doctl.NewMissingArgsErr(c.NS)
	}
	clusterID, err := clusterIDize(c.Kubernetes(), c.Args[0])
	if err != nil {
		return err
	}
	poolID, err := poolIDize(c.Kubernetes(), clusterID, c.Args[1])
	if err != nil {
		return err
	}

	r := new(godo.KubernetesNodePoolRecycleNodesRequest)
	if err := buildNodePoolRecycleRequestFromArgs(c, clusterID, poolID, r); err != nil {
		return err
	}

	kube := c.Kubernetes()
	return kube.RecycleNodePoolNodes(clusterID, poolID, r)
}

// RunKubernetesNodePoolDelete deletes a Kubernetes node pool
func (s *KubernetesCommandService) RunKubernetesNodePoolDelete(c *CmdConfig) error {
	if len(c.Args) != 2 {
		return doctl.NewMissingArgsErr(c.NS)
	}
	clusterID, err := clusterIDize(c.Kubernetes(), c.Args[0])
	if err != nil {
		return err
	}
	poolID, err := poolIDize(c.Kubernetes(), clusterID, c.Args[1])
	if err != nil {
		return err
	}

	force, err := c.Doit.GetBool(c.NS, doctl.ArgForce)
	if err != nil {
		return err
	}
	if force || AskForConfirm("Delete this Kubernetes node pool?") == nil {
		kube := c.Kubernetes()
		if err := kube.DeleteNodePool(clusterID, poolID); err != nil {
			return err
		}
	} else {
		return fmt.Errorf("Operation aborted.")
	}
	return nil
}

// RunKubernetesNodeDelete deletes a Kubernetes Node
func (s *KubernetesCommandService) RunKubernetesNodeDelete(c *CmdConfig) error {
	return kubernetesNodeDelete(false, c)
}

// RunKubernetesNodeReplace replaces a Kubernetes Node
func (s *KubernetesCommandService) RunKubernetesNodeReplace(c *CmdConfig) error {
	return kubernetesNodeDelete(true, c)
}

func kubernetesNodeDelete(replace bool, c *CmdConfig) error {
	if len(c.Args) != 3 {
		return doctl.NewMissingArgsErr(c.NS)
	}
	clusterID, err := clusterIDize(c.Kubernetes(), c.Args[0])
	if err != nil {
		return err
	}
	poolID, err := poolIDize(c.Kubernetes(), clusterID, c.Args[1])
	if err != nil {
		return err
	}
	nodeID := c.Args[2]

	force, err := c.Doit.GetBool(c.NS, doctl.ArgForce)
	if err != nil {
		return err
	}

	msg := "Delete this Kubernetes node?"
	if replace {
		msg = "Replace this Kubernetes node?"
	}

	if !(force || AskForConfirm(msg) == nil) {
		return fmt.Errorf("Operation aborted.")
	}

	skipDrain, err := c.Doit.GetBool(c.NS, "skip-drain")
	if err != nil {
		return err
	}

	kube := c.Kubernetes()
	return kube.DeleteNode(clusterID, poolID, nodeID, &godo.KubernetesNodeDeleteRequest{
		Replace:   replace,
		SkipDrain: skipDrain,
	})
}

// RunKubeOptionsListVersion lists valid versions for kubernetes clusters.
func (s *KubernetesCommandService) RunKubeOptionsListVersion(c *CmdConfig) error {
	kube := c.Kubernetes()
	versions, err := kube.GetVersions()
	if err != nil {
		return err
	}
	item := &displayers.KubernetesVersions{KubernetesVersions: versions}
	return c.Display(item)
}

// RunKubeOptionsListRegion lists valid regions for kubernetes clusters.
func (s *KubernetesCommandService) RunKubeOptionsListRegion(c *CmdConfig) error {
	kube := c.Kubernetes()
	regions, err := kube.GetRegions()
	if err != nil {
		return err
	}
	item := &displayers.KubernetesRegions{KubernetesRegions: regions}
	return c.Display(item)
}

// RunKubeOptionsListNodeSizes lists valid node sizes for kubernetes clusters.
func (s *KubernetesCommandService) RunKubeOptionsListNodeSizes(c *CmdConfig) error {
	kube := c.Kubernetes()
	sizes, err := kube.GetNodeSizes()
	if err != nil {
		return err
	}
	item := &displayers.KubernetesNodeSizes{KubernetesNodeSizes: sizes}
	return c.Display(item)
}

func buildClusterCreateRequestFromArgs(c *CmdConfig, r *godo.KubernetesClusterCreateRequest, defaultNodeSize string, defaultNodeCount int) error {
	region, err := c.Doit.GetString(c.NS, doctl.ArgRegionSlug)
	if err != nil {
		return err
	}
	r.RegionSlug = region

	version, err := getVersionOrLatest(c)
	if err != nil {
		return err
	}
	r.VersionSlug = version

	autoUpgrade, err := c.Doit.GetBool(c.NS, doctl.ArgAutoUpgrade)
	if err != nil {
		return err
	}
	r.AutoUpgrade = autoUpgrade

	tags, err := c.Doit.GetStringSlice(c.NS, doctl.ArgTag)
	if err != nil {
		return err
	}
	r.Tags = tags

	maintenancePolicy, err := parseMaintenancePolicy(c)
	if err != nil {
		return err
	}
	r.MaintenancePolicy = maintenancePolicy

	// node pools
	nodePoolSpecs, err := c.Doit.GetStringSlice(c.NS, doctl.ArgClusterNodePool)
	if err != nil {
		return err
	}

	if len(nodePoolSpecs) == 0 {
		nodePoolSize, err := c.Doit.GetString(c.NS, doctl.ArgSizeSlug)
		if err != nil {
			return err
		}

		nodePoolCount, err := c.Doit.GetInt(c.NS, doctl.ArgNodePoolCount)
		if err != nil {
			return err
		}

		nodePoolName := r.Name + "-default-pool"
		r.NodePools = []*godo.KubernetesNodePoolCreateRequest{{
			Name:  nodePoolName,
			Size:  nodePoolSize,
			Count: nodePoolCount,
		}}

		return nil
	}

	// multiple node pools
	if c.Doit.IsSet(doctl.ArgSizeSlug) || c.Doit.IsSet(doctl.ArgNodePoolCount) {
		return fmt.Errorf("Flags %q and %q cannot be provided when %q is present", doctl.ArgSizeSlug, doctl.ArgNodePoolCount, doctl.ArgClusterNodePool)
	}

	nodePools, err := buildNodePoolCreateRequestsFromArgs(c, nodePoolSpecs, r.Name, defaultNodeSize, defaultNodeCount)
	if err != nil {
		return err
	}
	r.NodePools = nodePools

	return nil
}

func buildClusterUpdateRequestFromArgs(c *CmdConfig, r *godo.KubernetesClusterUpdateRequest) error {
	name, err := c.Doit.GetString(c.NS, doctl.ArgClusterName)
	if err != nil {
		return err
	}
	r.Name = name

	tags, err := c.Doit.GetStringSlice(c.NS, doctl.ArgTag)
	if err != nil {
		return err
	}
	r.Tags = tags

	maintenancePolicy, err := parseMaintenancePolicy(c)
	if err != nil {
		return err
	}
	r.MaintenancePolicy = maintenancePolicy

	autoUpgrade, err := c.Doit.GetBoolPtr(c.NS, doctl.ArgAutoUpgrade)
	if err != nil {
		return err
	}
	r.AutoUpgrade = autoUpgrade

	return nil
}

func buildNodePoolRecycleRequestFromArgs(c *CmdConfig, clusterID, poolID string, r *godo.KubernetesNodePoolRecycleNodesRequest) error {
	nodeIDorNames, err := c.Doit.GetStringSlice(c.NS, doctl.ArgNodePoolNodeIDs)
	if err != nil {
		return err
	}
	allUUIDs := true
	for _, node := range nodeIDorNames {
		if !looksLikeUUID(node) {
			allUUIDs = false
		}
	}
	if allUUIDs {
		r.Nodes = nodeIDorNames
	} else {
		// at least some of the args weren't UUIDs, so assume that they're all names
		nodes, err := nodesByNames(c.Kubernetes(), clusterID, poolID, nodeIDorNames)
		if err != nil {
			return err
		}
		for _, node := range nodes {
			r.Nodes = append(r.Nodes, node.ID)
		}
	}
	return nil
}

func buildNodePoolCreateRequestsFromArgs(c *CmdConfig, nodePools []string, clusterName, defaultSize string, defaultCount int) ([]*godo.KubernetesNodePoolCreateRequest, error) {
	out := make([]*godo.KubernetesNodePoolCreateRequest, 0, len(nodePools))
	for i, nodePoolString := range nodePools {
		defaultName := fmt.Sprintf("%s-pool-%d", clusterName, i+1)
		poolCreateReq, err := parseNodePoolString(nodePoolString, defaultName, defaultSize, defaultCount)
		if err != nil {
			return nil, fmt.Errorf("Invalid node pool arguments for flag %d: %v", i, err)
		}
		out = append(out, poolCreateReq)
	}
	return out, nil
}

func parseNodePoolString(nodePool, defaultName, defaultSize string, defaultCount int) (*godo.KubernetesNodePoolCreateRequest, error) {
	const (
		argSeparator = ";"
		kvSeparator  = "="
	)
	out := &godo.KubernetesNodePoolCreateRequest{
		Name:  defaultName,
		Size:  defaultSize,
		Count: defaultCount,
	}
	for _, arg := range strings.Split(nodePool, argSeparator) {
		kvs := strings.SplitN(arg, kvSeparator, 2)
		if len(kvs) < 2 {
			return nil, fmt.Errorf("A node pool string argument must be of the form `key=value`. Provided KVs: %v", kvs)
		}
		key := kvs[0]
		value := kvs[1]
		switch key {
		case "name":
			out.Name = value
		case "size":
			out.Size = value
		case "count":
			count, err := strconv.ParseInt(value, 10, 64)
			if err != nil {
				return nil, errors.New("Node pool count must be a valid integer.")
			}
			out.Count = int(count)
		case "tag":
			out.Tags = append(out.Tags, value)
		case "auto-scale":
			autoScale, err := strconv.ParseBool(value)
			if err != nil {
				return nil, errors.New("Node pool auto-scale value must be a valid boolean.")
			}
			out.AutoScale = autoScale
		case "min-nodes":
			minNodes, err := strconv.ParseInt(value, 10, 64)
			if err != nil {
				return nil, errors.New("Node pool min-nodes must be a valid integer.")
			}
			out.MinNodes = int(minNodes)
		case "max-nodes":
			maxNodes, err := strconv.ParseInt(value, 10, 64)
			if err != nil {
				return nil, errors.New("Node pool max-nodes must be a valid integer.")
			}
			out.MaxNodes = int(maxNodes)
		default:
			return nil, fmt.Errorf("Unsupported node pool argument %q", key)
		}
	}
	return out, nil
}

func buildNodePoolCreateRequestFromArgs(c *CmdConfig, r *godo.KubernetesNodePoolCreateRequest) error {
	name, err := c.Doit.GetString(c.NS, doctl.ArgNodePoolName)
	if err != nil {
		return err
	}
	r.Name = name

	size, err := c.Doit.GetString(c.NS, doctl.ArgSizeSlug)
	if err != nil {
		return err
	}
	r.Size = size

	count, err := c.Doit.GetIntPtr(c.NS, doctl.ArgNodePoolCount)
	if err != nil {
		return err
	}
	if count == nil {
		count = intPtr(0)
	}
	r.Count = *count

	tags, err := c.Doit.GetStringSlice(c.NS, doctl.ArgTag)
	if err != nil {
		return err
	}
	r.Tags = tags

	autoScale, err := c.Doit.GetBool(c.NS, doctl.ArgNodePoolAutoScale)
	if err != nil {
		return err
	}
	r.AutoScale = autoScale

	minNodes, err := c.Doit.GetInt(c.NS, doctl.ArgNodePoolMinNodes)
	if err != nil {
		return err
	}
	r.MinNodes = minNodes

	maxNodes, err := c.Doit.GetInt(c.NS, doctl.ArgNodePoolMaxNodes)
	if err != nil {
		return err
	}
	r.MaxNodes = maxNodes

	return nil
}

func buildNodePoolUpdateRequestFromArgs(c *CmdConfig, r *godo.KubernetesNodePoolUpdateRequest) error {
	name, err := c.Doit.GetString(c.NS, doctl.ArgNodePoolName)
	if err != nil {
		return err
	}
	r.Name = name

	count, err := c.Doit.GetIntPtr(c.NS, doctl.ArgNodePoolCount)
	if err != nil {
		return err
	}
	r.Count = count

	tags, err := c.Doit.GetStringSlice(c.NS, doctl.ArgTag)
	if err != nil {
		return err
	}
	r.Tags = tags

	autoScale, err := c.Doit.GetBoolPtr(c.NS, doctl.ArgNodePoolAutoScale)
	if err != nil {
		return err
	}
	r.AutoScale = autoScale

	minNodes, err := c.Doit.GetIntPtr(c.NS, doctl.ArgNodePoolMinNodes)
	if err != nil {
		return err
	}
	r.MinNodes = minNodes

	maxNodes, err := c.Doit.GetIntPtr(c.NS, doctl.ArgNodePoolMaxNodes)
	if err != nil {
		return err
	}
	r.MaxNodes = maxNodes

	return nil
}

func (s *KubernetesCommandService) writeOrAddToKubeconfig(clusterID string, remoteKubeconfig *clientcmdapi.Config, setCurrentContext bool) error {
	localKubeconfig, err := s.KubeconfigProvider.Local()
	if err != nil {
		return err
	}

	kubectlDefaults := s.KubeconfigProvider.ConfigPath()
	notice("Adding cluster credentials to kubeconfig file found in %q", kubectlDefaults)
	if err := mergeKubeconfig(clusterID, remoteKubeconfig, localKubeconfig, setCurrentContext); err != nil {
		return fmt.Errorf("Couldn't use the kubeconfig info received, %v", err)
	}

	return s.KubeconfigProvider.Write(localKubeconfig)
}

func removeFromKubeconfig(kubeconfig []byte) error {
	remote, err := clientcmd.Load(kubeconfig)
	if err != nil {
		return err
	}
	kubectlDefaults := clientcmd.NewDefaultPathOptions()
	currentConfig, err := kubectlDefaults.GetStartingConfig()
	if err != nil {
		return err
	}
	notice("Removing cluster credentials from kubeconfig file found in %q", kubectlDefaults.GlobalFile)
	if err := removeKubeconfig(remote, currentConfig); err != nil {
		return fmt.Errorf("Couldn't use the kubeconfig info received, %v", err)
	}
	return clientcmd.ModifyConfig(kubectlDefaults, *currentConfig, false)
}

// mergeKubeconfig merges a remote cluster's config file with a local config file,
// assuming that the current context in the remote config file points to the
// cluster details to add to the local config.
func mergeKubeconfig(clusterID string, remote, local *clientcmdapi.Config, setCurrentContext bool) error {
	remoteCtx, ok := remote.Contexts[remote.CurrentContext]
	if !ok {
		// this is a bug in the backend, we received incomplete/non-sensical data
		return fmt.Errorf("The remote config has no context entry named %q. This is a bug, please open a ticket with DigitalOcean.",
			remote.CurrentContext,
		)
	}
	remoteCluster, ok := remote.Clusters[remoteCtx.Cluster]
	if !ok {
		// this is a bug in the backend, we received incomplete/non-sensical data
		return fmt.Errorf("The remote config has no cluster entry named %q. This is a bug, please open a ticket with DigitalOcean.",
			remoteCtx.Cluster,
		)
	}

	local.Contexts[remote.CurrentContext] = remoteCtx
	local.Clusters[remoteCtx.Cluster] = remoteCluster

	if setCurrentContext {
		notice("Setting current-context to %s", remote.CurrentContext)
		local.CurrentContext = remote.CurrentContext
	}

	// configure kubectl to call doctl to retrieve credentials
	local.AuthInfos[remoteCtx.AuthInfo] = &clientcmdapi.AuthInfo{
		Exec: &clientcmdapi.ExecConfig{
			APIVersion: clientauthentication.SchemeGroupVersion.String(),
			Command:    doctl.CommandName(),
			Args: []string{
				"kubernetes",
				"cluster",
				"kubeconfig",
				"exec-credential",
				"--version=v1beta1",
				"--context=" + getCurrentAuthContextFn(),
				clusterID,
			},
		},
	}

	return nil
}

// removeKubeconfig removes a remote cluster's config file from a local config file,
// assuming that the current context in the remote config file points to the
// cluster details to reomve from the local config.
func removeKubeconfig(remote, local *clientcmdapi.Config) error {
	remoteCtx, ok := remote.Contexts[remote.CurrentContext]
	if !ok {
		// this is a bug in the backend, we received incomplete/non-sensical data
		return fmt.Errorf("The remote config has no context entry named %q. This is a bug, please open a ticket with DigitalOcean.",
			remote.CurrentContext,
		)
	}

	delete(local.Contexts, remote.CurrentContext)
	delete(local.Clusters, remoteCtx.Cluster)
	delete(local.AuthInfos, remoteCtx.AuthInfo)
	if local.CurrentContext == remote.CurrentContext {
		local.CurrentContext = ""
		notice("The removed cluster was set as the current context in kubectl. Run `kubectl config get-contexts` to see a list of other contexts you can use, and `kubectl config set-context` to specify a new one.")
	}
	return nil
}

// waitForClusterRunning waits for a cluster to be running.
func waitForClusterRunning(kube do.KubernetesService, clusterID string) (*do.KubernetesCluster, error) {
	failCount := 0
	printNewLineSet := false
	for i := 0; ; i++ {
		if i != 0 {
			fmt.Fprint(os.Stderr, ".")
			if !printNewLineSet {
				printNewLineSet = true
				defer fmt.Fprintln(os.Stderr)
			}
		}
		cluster, err := kube.Get(clusterID)
		if err == nil {
			failCount = 0
		} else {
			// Allow for transient API failures
			failCount++
			if failCount >= maxAPIFailures {
				return nil, err
			}
		}

		if cluster == nil || cluster.Status == nil {
			time.Sleep(1 * time.Second)
			continue
		}
		switch cluster.Status.State {
		case godo.KubernetesClusterStatusRunning:
			return cluster, nil
		case godo.KubernetesClusterStatusProvisioning:
			time.Sleep(5 * time.Second)
		default:
			return cluster, fmt.Errorf("Unknown status: [%s]", cluster.Status.State)
		}
	}
}

func displayClusters(c *CmdConfig, short bool, clusters ...do.KubernetesCluster) error {
	item := &displayers.KubernetesClusters{KubernetesClusters: do.KubernetesClusters(clusters), Short: short}
	return c.Display(item)
}

func displayNodePools(c *CmdConfig, nodePools ...do.KubernetesNodePool) error {
	item := &displayers.KubernetesNodePools{KubernetesNodePools: do.KubernetesNodePools(nodePools)}
	return c.Display(item)
}

// clusterByIDorName attempts to find a cluster by ID or by name if the argument isn't an ID. If multiple
// clusters have the same name, then an error with the cluster IDs matching this name is returned.
func clusterByIDorName(kube do.KubernetesService, idOrName string) (*do.KubernetesCluster, error) {
	if looksLikeUUID(idOrName) {
		clusterID := idOrName
		return kube.Get(clusterID)
	}
	clusters, err := kube.List()
	if err != nil {
		return nil, err
	}
	var out []*do.KubernetesCluster
	for _, c := range clusters {
		c1 := c
		if c.Name == idOrName {
			out = append(out, &c1)
		}
	}
	switch {
	case len(out) == 0:
		return nil, errNoClusterByName(idOrName)
	case len(out) > 1:
		var ids []string
		for _, c := range out {
			ids = append(ids, c.ID)
		}
		return nil, errAmbigousClusterName(idOrName, ids)
	default:
		if len(out) != 1 {
			panic("The default case should always have len(out) == 1.")
		}
		return out[0], nil
	}
}

// clusterIDize attempts to make a cluster ID/name string be a cluster ID.
// use this as opposed to `clusterByIDorName` if you just care about getting
// a cluster ID and don't need the cluster object itself
func clusterIDize(kube do.KubernetesService, idOrName string) (string, error) {
	if looksLikeUUID(idOrName) {
		return idOrName, nil
	}
	clusters, err := kube.List()
	if err != nil {
		return "", err
	}
	var ids []string
	for _, c := range clusters {
		if c.Name == idOrName {
			id := c.ID
			ids = append(ids, id)
		}
	}
	switch {
	case len(ids) == 0:
		return "", errNoClusterByName(idOrName)
	case len(ids) > 1:
		return "", errAmbigousClusterName(idOrName, ids)
	default:
		if len(ids) != 1 {
			panic("The default case should always have len(ids) == 1.")
		}
		return ids[0], nil
	}
}

// poolByIDorName attempts to find a pool by ID or by name if the argument isn't an ID. If multiple
// pools have the same name, then an error with the pool IDs matching this name is returned.
func poolByIDorName(kube do.KubernetesService, clusterID, idOrName string) (*do.KubernetesNodePool, error) {
	if looksLikeUUID(idOrName) {
		poolID := idOrName
		return kube.GetNodePool(clusterID, poolID)
	}
	nodePools, err := kube.ListNodePools(clusterID)
	if err != nil {
		return nil, err
	}
	var out []*do.KubernetesNodePool
	for _, c := range nodePools {
		c1 := c
		if c.Name == idOrName {
			out = append(out, &c1)
		}
	}
	switch {
	case len(out) == 0:
		return nil, errNoPoolByName(idOrName)
	case len(out) > 1:
		var ids []string
		for _, c := range out {
			ids = append(ids, c.ID)
		}
		return nil, errAmbigousPoolName(idOrName, ids)
	default:
		if len(out) != 1 {
			panic("The default case should always have len(out) == 1.")
		}
		return out[0], nil
	}
}

// poolIDize attempts to make a node pool ID/name string be a node pool ID.
// use this as opposed to `poolByIDorName` if you just care about getting
// a node pool ID and don't need the node pool object itself
func poolIDize(kube do.KubernetesService, clusterID, idOrName string) (string, error) {
	if looksLikeUUID(idOrName) {
		return idOrName, nil
	}
	pools, err := kube.ListNodePools(clusterID)
	if err != nil {
		return "", err
	}
	var ids []string
	for _, c := range pools {
		if c.Name == idOrName {
			ids = append(ids, c.ID)
		}
	}
	switch {
	case len(ids) == 0:
		return "", errNoPoolByName(idOrName)
	case len(ids) > 1:
		return "", errAmbigousPoolName(idOrName, ids)
	default:
		if len(ids) != 1 {
			panic("The default case should always have len(ids) == 1.")
		}
		return ids[0], nil
	}
}

// nodesByNames attempts to find nodes by names. If multiple nodes have the same name,
// then an error with the node IDs matching this name is returned.
func nodesByNames(kube do.KubernetesService, clusterID, poolID string, nodeNames []string) ([]*godo.KubernetesNode, error) {
	nodePool, err := kube.GetNodePool(clusterID, poolID)
	if err != nil {
		return nil, err
	}
	var out []*godo.KubernetesNode
	for _, name := range nodeNames {
		node, err := nodeByName(name, nodePool.Nodes)
		if err != nil {
			return nil, err
		}
		out = append(out, node)
	}
	return out, nil
}

func nodeByName(name string, nodes []*godo.KubernetesNode) (*godo.KubernetesNode, error) {
	var out []*godo.KubernetesNode
	for _, n := range nodes {
		n1 := n
		if n.Name == name {
			out = append(out, n1)
		}
	}
	switch {
	case len(out) == 0:
		return nil, errNoClusterNodeByName(name)
	case len(out) > 1:
		var ids []string
		for _, c := range out {
			ids = append(ids, c.ID)
		}
		return nil, errAmbigousClusterNodeName(name, ids)
	default:
		if len(out) != 1 {
			panic("The default case should always have len(out) == 1.")
		}
		return out[0], nil
	}
}

func looksLikeUUID(str string) bool {
	r := regexp.MustCompile("^[a-fA-F0-9]{8}-[a-fA-F0-9]{4}-[1-4][a-fA-F0-9]{3}-[8|9|aA|bB][a-fA-F0-9]{3}-[a-fA-F0-9]{12}$")
	return r.MatchString(str)
}

func getVersionOrLatest(c *CmdConfig) (string, error) {
	version, err := c.Doit.GetString(c.NS, doctl.ArgClusterVersionSlug)
	if err != nil {
		return "", err
	}
	if version != "" && version != defaultKubernetesLatestVersion {
		return version, nil
	}
	versions, err := c.Kubernetes().GetVersions()
	if err != nil {
		return "", fmt.Errorf("No version flag provided. Unable to lookup the latest version from the API: %v", err)
	}
	if len(versions) > 0 {
		return versions[0].Slug, nil
	}
	releases, err := latestReleases(versions)
	if err != nil {
		return "", err
	}
	i, err := versionMaxBy(releases, func(v do.KubernetesVersion) string {
		return v.KubernetesVersion.KubernetesVersion
	})
	if err != nil {
		return "", err
	}
	return releases[i].Slug, nil
}

func parseMaintenancePolicy(c *CmdConfig) (*godo.KubernetesMaintenancePolicy, error) {
	maintenanceWindow, err := c.Doit.GetString(c.NS, doctl.ArgMaintenanceWindow)
	if err != nil {
		return nil, err
	}

	splitted := strings.SplitN(maintenanceWindow, "=", 2)
	if len(splitted) != 2 {
		return nil, fmt.Errorf("A maintenance window argument must be of the form `day=HH:MM`, got: %v", splitted)
	}

	day, err := godo.KubernetesMaintenanceToDay(splitted[0])
	if err != nil {
		return nil, err
	}

	return &godo.KubernetesMaintenancePolicy{
		StartTime: splitted[1],
		Day:       day,
	}, nil
}

func latestReleases(versions []do.KubernetesVersion) ([]do.KubernetesVersion, error) {
	versionsByK8S := versionMapBy(versions, func(v do.KubernetesVersion) string {
		return v.KubernetesVersion.KubernetesVersion
	})

	var out []do.KubernetesVersion
	for _, versions := range versionsByK8S {
		i, err := versionMaxBy(versions, func(v do.KubernetesVersion) string {
			return v.Slug
		})
		if err != nil {
			return nil, err
		}
		out = append(out, versions[i])
	}
	var serr error
	out = versionSortBy(out, func(i, j do.KubernetesVersion) bool {
		iv, err := semver.Parse(i.KubernetesVersion.KubernetesVersion)
		if err != nil {
			serr = err
			return false
		}
		jv, err := semver.Parse(j.KubernetesVersion.KubernetesVersion)
		if err != nil {
			serr = err
			return false
		}
		return iv.LT(jv)
	})
	return out, serr
}

func versionMapBy(versions []do.KubernetesVersion, selector func(do.KubernetesVersion) string) map[string][]do.KubernetesVersion {
	m := make(map[string][]do.KubernetesVersion)
	for _, v := range versions {
		key := selector(v)
		m[key] = append(m[key], v)
	}
	return m
}

func versionMaxBy(versions []do.KubernetesVersion, selector func(do.KubernetesVersion) string) (int, error) {
	if len(versions) == 0 {
		return -1, nil
	}
	if len(versions) == 1 {
		return 0, nil
	}
	max := 0
	maxSV, err := semver.Parse(selector(versions[max]))
	if err != nil {
		return max, err
	}
	// NOTE: We have to iterate over all of versions here even though we know
	// versions[0] won't be greater than maxSV so that the index i will be a
	// valid index into versions rather than into versions[1:].
	for i, v := range versions {
		sv, err := semver.Parse(selector(v))
		if err != nil {
			return max, err
		}
		if sv.GT(maxSV) {
			max = i
			maxSV = sv
		}
	}
	return max, nil
}

func versionSortBy(versions []do.KubernetesVersion, less func(i, j do.KubernetesVersion) bool) []do.KubernetesVersion {
	sort.Slice(versions, func(i, j int) bool { return less(versions[i], versions[j]) })
	return versions
}

func boolPtr(val bool) *bool {
	return &val
}

func intPtr(val int) *int {
	return &val
}<|MERGE_RESOLUTION|>--- conflicted
+++ resolved
@@ -307,7 +307,6 @@
 	cmdKubeClusterUpgrade := CmdBuilderWithDocs(cmd, k8sCmdService.RunKubernetesClusterUpgrade,
 		"upgrade <id|name>", "Upgrades a cluster to a new Kubernetes version", `
 
-<<<<<<< HEAD
 This command upgrades the specified Kubernetes cluster. By default, this will upgrade the cluster to the latest available release, but you can also specify any version listed for your cluster by using `+"`"+`doctl k8s get-upgrades`+"`"+`.`, Writer)
 	AddStringFlag(cmdKubeClusterUpgrade, doctl.ArgClusterVersionSlug, "", "latest",
 		`The desired Kubernetes version. Possible values: see `+"`"+`doctl k8s get-upgrades <cluster>`+"`"+`.
@@ -315,21 +314,13 @@
 For example, if a cluster is on 1.12.1 and upgrades are available to 1.12.3 and 1.13.1, 1.12.3 will be `+"`"+`latest`+"`"+`.`)
 
 	cmdKubeClusterDelete := CmdBuilderWithDocs(cmd, k8sCmdService.RunKubernetesClusterDelete,
-		"delete <id|name>", "Delete a Kubernetes cluster", `
-This command deletes the specified Kubernetes cluster and the Droplets associated with the cluster. This command does not delete other DigitalOcean resources created during the operation of the cluster, such as load balancers and volumes.
+		"delete <id|name>...", "Delete Kubernetes clusters", `
+This command deletes the specified Kubernetes clusters and the Droplets associated with them. This command does not delete other DigitalOcean resources created during the operation of the clusters, such as load balancers and volumes.
 `, Writer, aliasOpt("d", "rm"))
-=======
-	cmdKubeClusterDelete := CmdBuilder(cmd, k8sCmdService.RunKubernetesClusterDelete,
-		"delete <id|name>...", "delete clusters", Writer, aliasOpt("d", "rm"))
->>>>>>> 453da140
 	AddBoolFlag(cmdKubeClusterDelete, doctl.ArgForce, doctl.ArgShortForce, false,
 		"Boolean indicating whether to delete the cluster without a confirmation prompt")
 	AddBoolFlag(cmdKubeClusterDelete, doctl.ArgClusterUpdateKubeconfig, "", true,
-<<<<<<< HEAD
 		"Boolean indicating whether to remove the deleted cluster from your kubeconfig")
-=======
-		"whether to remove the deleted cluster from your kubeconfig")
->>>>>>> 453da140
 
 	return cmd
 }
@@ -757,38 +748,18 @@
 		return err
 	}
 
-<<<<<<< HEAD
-	if force || AskForConfirm("Delete this Kubernetes cluster?") == nil {
-		// continue
-	} else {
-		return fmt.Errorf("Operation aborted.")
-	}
-=======
->>>>>>> 453da140
 	kube := c.Kubernetes()
 
 	for _, cluster := range c.Args {
 		clusterID, err := clusterIDize(c.Kubernetes(), cluster)
 		if err != nil {
-<<<<<<< HEAD
-			warn("Couldn't get credentials for cluster. It will not be remove from your kubeconfig.")
-		}
-	}
-	if err := kube.Delete(clusterID); err != nil {
-		return err
-	}
-	if kubeconfig != nil {
-		notice("Cluster deleted, removing credentials")
-		if err := removeFromKubeconfig(kubeconfig); err != nil {
-			warn("Cluster was deleted, but we couldn't remove it from your local kubeconfig. Try doing it manually.")
-=======
 			return err
 		}
 
-		if force || AskForConfirm("delete this Kubernetes cluster") == nil {
+		if force || AskForConfirm("Delete this Kubernetes cluster") == nil {
 			// continue
 		} else {
-			return fmt.Errorf("operation aborted")
+			return fmt.Errorf("Operation aborted")
 		}
 
 		var kubeconfig []byte
@@ -797,18 +768,17 @@
 			// cleanup the entry from the local file
 			kubeconfig, err = kube.GetKubeConfig(clusterID)
 			if err != nil {
-				warn("couldn't get credentials for cluster, it will not be remove from your kubeconfig")
+				warn("Couldn't get credentials for cluster. It will not be remove from your kubeconfig.")
 			}
 		}
 		if err := kube.Delete(clusterID); err != nil {
 			return err
 		}
 		if kubeconfig != nil {
-			notice("cluster deleted, removing credentials")
+			notice("Cluster deleted, removing credentials")
 			if err := removeFromKubeconfig(kubeconfig); err != nil {
 				warn("Cluster was deleted, but we couldn't remove it from your local kubeconfig. Try doing it manually.")
 			}
->>>>>>> 453da140
 		}
 	}
 

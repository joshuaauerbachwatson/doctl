/*
Copyright 2018 The Doctl Authors All rights reserved.
Licensed under the Apache License, Version 2.0 (the "License");
you may not use this file except in compliance with the License.
You may obtain a copy of the License at
    http://www.apache.org/licenses/LICENSE-2.0
Unless required by applicable law or agreed to in writing, software
distributed under the License is distributed on an "AS IS" BASIS,
WITHOUT WARRANTIES OR CONDITIONS OF ANY KIND, either express or implied.
See the License for the specific language governing permissions and
limitations under the License.
*/

package commands

import (
	"bufio"
	"bytes"
	"context"
	"errors"
	"io/ioutil"
	"os"
	"os/exec"
	"path/filepath"
	"strings"
	"testing"

	"github.com/digitalocean/doctl/do"
	"github.com/stretchr/testify/assert"
	"github.com/stretchr/testify/require"
)

func TestServerlessConnect(t *testing.T) {
	tests := []struct {
		name           string
		namespaceList  []do.OutputNamespace
		expectedOutput string
		expectedError  error
		doctlArg       string
	}{
		{
			name:          "no namespaces",
			namespaceList: []do.OutputNamespace{},
			expectedError: errors.New("you must create a namespace with `doctl namespace create`, specifying a region and label"),
		},
		{
			name: "one namespace",
			namespaceList: []do.OutputNamespace{
				{
					Namespace: "ns1",
					Region:    "nyc1",
					Label:     "something",
				},
			},
			expectedOutput: "Connected to functions namespace 'ns1' on API host 'https://api.example.com' (label=something)\n\n",
		},
		{
			name: "two namespaces",
			namespaceList: []do.OutputNamespace{
				{
					Namespace: "ns1",
					Region:    "nyc1",
					Label:     "something",
				},
				{
					Namespace: "ns2",
					Region:    "lon1",
					Label:     "another",
				},
			},
			expectedOutput: "0: ns1 in nyc1, label=something\n1: ns2 in lon1, label=another\nChoose a namespace by number or 'x' to exit\nConnected to functions namespace 'ns1' on API host 'https://api.example.com' (label=something)\n\n",
		},
		{
			name: "use argument",
			namespaceList: []do.OutputNamespace{
				{
					Namespace: "ns1",
					Region:    "nyc1",
					Label:     "something",
				},
				{
					Namespace: "ns2",
					Region:    "lon1",
					Label:     "another",
				},
			},
			doctlArg:       "thing",
			expectedOutput: "Connected to functions namespace 'ns1' on API host 'https://api.example.com' (label=something)\n\n",
		},
	}
	for _, tt := range tests {
		t.Run(tt.name, func(t *testing.T) {
			withTestClient(t, func(config *CmdConfig, tm *tcMocks) {
				buf := &bytes.Buffer{}
				config.Out = buf
				if tt.doctlArg != "" {
					config.Args = append(config.Args, tt.doctlArg)
				}
				connectChoiceReader = bufio.NewReader(strings.NewReader("0\n"))
				nsResponse := do.NamespaceListResponse{Namespaces: tt.namespaceList}
				creds := do.ServerlessCredentials{Namespace: "ns1", APIHost: "https://api.example.com"}

				tm.serverless.EXPECT().CheckServerlessStatus().Return(do.ErrServerlessNotConnected)
				ctx := context.TODO()
				tm.serverless.EXPECT().ListNamespaces(ctx).Return(nsResponse, nil)
				if tt.expectedError == nil {
					tm.serverless.EXPECT().GetNamespace(ctx, "ns1").Return(creds, nil)
					tm.serverless.EXPECT().WriteCredentials(creds).Return(nil)
				}

				err := RunServerlessConnect(config)
				if tt.expectedError != nil {
					assert.Equal(t, tt.expectedError, err)
				} else {
					require.NoError(t, err)
				}
				if tt.expectedOutput != "" {
					assert.Equal(t, tt.expectedOutput, buf.String())
				}

			})
		})
	}
}

func TestServerlessStatusWhenConnected(t *testing.T) {
	withTestClient(t, func(config *CmdConfig, tm *tcMocks) {
		buf := &bytes.Buffer{}
		config.Out = buf

<<<<<<< HEAD
		tm.serverless.EXPECT().CheckServerlessStatus(hashAccessToken(config)).MinTimes(1).Return(nil)
		tm.serverless.EXPECT().ReadCredentials().Return(do.ServerlessCredentials{
			APIHost:   "https://api.example.com",
			Namespace: "hello",
			Credentials: map[string]map[string]do.ServerlessCredential{
				"https://api.example.com": {
					"hello": do.ServerlessCredential{
						Auth: "here-are-some-credentials",
					},
				},
=======
		tm.serverless.EXPECT().CheckServerlessStatus().MinTimes(1).Return(nil)
		tm.serverless.EXPECT().Cmd("auth/current", []string{"--apihost", "--name"}).Return(fakeCmd, nil)
		tm.serverless.EXPECT().Exec(fakeCmd).Return(do.ServerlessOutput{
			Entity: map[string]interface{}{
				"name":    "hello",
				"apihost": "https://api.example.com",
>>>>>>> e3bb55e2
			},
		}, nil)
		tm.serverless.EXPECT().GetNamespaceFromCluster("https://api.example.com", "here-are-some-credentials").Return("hello", nil)

		err := RunServerlessStatus(config)
		require.NoError(t, err)
		assert.Contains(t, buf.String(), "Connected to functions namespace 'hello' on API host 'https://api.example.com'\nServerless software version is")
	})
}

func TestServerlessStatusWithLanguages(t *testing.T) {
	withTestClient(t, func(config *CmdConfig, tm *tcMocks) {
		buf := &bytes.Buffer{}
		config.Out = buf
		config.Doit.Set(config.NS, "languages", true)
		fakeHostInfo := do.ServerlessHostInfo{
			Runtimes: map[string][]do.ServerlessRuntime{
				"go": {
					{
						Kind:       "go:1.20",
						Deprecated: true,
						Default:    false,
					},
					{
						Kind:       "go:1.21",
						Deprecated: false,
						Default:    false,
					},
					{
						Kind:       "go:1.22",
						Deprecated: false,
						Default:    true,
					},
				},
			},
		}
		expectedDisplay := `go:
  Keywords: go, golang
  Runtime versions:
    go:1.20 (deprecated)
    go:1.21
    go:1.22 (go:default)
`

<<<<<<< HEAD
		tm.serverless.EXPECT().CheckServerlessStatus(hashAccessToken(config)).MinTimes(1).Return(nil)
		tm.serverless.EXPECT().ReadCredentials().Return(do.ServerlessCredentials{
			APIHost:   "https://api.example.com",
			Namespace: "hello",
			Credentials: map[string]map[string]do.ServerlessCredential{
				"https://api.example.com": {
					"hello": do.ServerlessCredential{
						Auth: "here-are-some-credentials",
					},
				},
=======
		tm.serverless.EXPECT().CheckServerlessStatus().MinTimes(1).Return(nil)
		tm.serverless.EXPECT().Cmd("auth/current", []string{"--apihost", "--name"}).Return(fakeCmd, nil)
		tm.serverless.EXPECT().Exec(fakeCmd).Return(do.ServerlessOutput{
			Entity: map[string]interface{}{
				"name":    "hello",
				"apihost": "https://api.example.com",
>>>>>>> e3bb55e2
			},
		}, nil)
		tm.serverless.EXPECT().GetNamespaceFromCluster("https://api.example.com", "here-are-some-credentials").Return("hello", nil)
		tm.serverless.EXPECT().GetHostInfo("https://api.example.com").Return(fakeHostInfo, nil)

		err := RunServerlessStatus(config)
		require.NoError(t, err)
		assert.Contains(t, buf.String(), expectedDisplay)
	})
}

func TestServerlessStatusWhenNotConnected(t *testing.T) {
	withTestClient(t, func(config *CmdConfig, tm *tcMocks) {

<<<<<<< HEAD
		tm.serverless.EXPECT().CheckServerlessStatus(hashAccessToken(config)).MinTimes(1).Return(nil)
		tm.serverless.EXPECT().ReadCredentials().Return(do.ServerlessCredentials{
			APIHost:   "https://api.example.com",
			Namespace: "hello",
			Credentials: map[string]map[string]do.ServerlessCredential{
				"https://api.example.com": {
					"hello": do.ServerlessCredential{
						Auth: "here-are-some-credentials",
					},
				},
			},
=======
		tm.serverless.EXPECT().CheckServerlessStatus().MinTimes(1).Return(nil)
		tm.serverless.EXPECT().Cmd("auth/current", []string{"--apihost", "--name"}).Return(fakeCmd, nil)
		tm.serverless.EXPECT().Exec(fakeCmd).Return(do.ServerlessOutput{
			Error: "403",
>>>>>>> e3bb55e2
		}, nil)
		tm.serverless.EXPECT().GetNamespaceFromCluster("https://api.example.com", "here-are-some-credentials").Return("not-hello", errors.New("an error"))

		err := RunServerlessStatus(config)
		require.Error(t, err)
		assert.ErrorIs(t, err, do.ErrServerlessNotConnected)
	})
}

func TestServerlessStatusWhenNotInstalled(t *testing.T) {
	withTestClient(t, func(config *CmdConfig, tm *tcMocks) {
		tm.serverless.EXPECT().CheckServerlessStatus().Return(do.ErrServerlessNotInstalled)

		err := RunServerlessStatus(config)

		require.Error(t, err)
		assert.ErrorIs(t, err, do.ErrServerlessNotInstalled)
	})
}

func TestServerlessStatusWhenNotUpToDate(t *testing.T) {
	withTestClient(t, func(config *CmdConfig, tm *tcMocks) {
		tm.serverless.EXPECT().CheckServerlessStatus().Return(do.ErrServerlessNeedsUpgrade)

		err := RunServerlessStatus(config)

		require.Error(t, err)
		assert.ErrorIs(t, err, do.ErrServerlessNeedsUpgrade)
	})
}

func TestServerlessInstallFromScratch(t *testing.T) {
	withTestClient(t, func(config *CmdConfig, tm *tcMocks) {
		buf := &bytes.Buffer{}
		config.Out = buf

		credsToken := hashAccessToken(config)
		tm.serverless.EXPECT().CheckServerlessStatus().Return(do.ErrServerlessNotInstalled)
		tm.serverless.EXPECT().InstallServerless(credsToken, false).Return(nil)

		err := RunServerlessInstall(config)
		require.NoError(t, err)
	})
}

func TestServerlessInstallWhenInstalledNotCurrent(t *testing.T) {
	withTestClient(t, func(config *CmdConfig, tm *tcMocks) {
		buf := &bytes.Buffer{}
		config.Out = buf

		tm.serverless.EXPECT().CheckServerlessStatus().Return(do.ErrServerlessNeedsUpgrade)

		err := RunServerlessInstall(config)
		require.NoError(t, err)
		assert.Equal(t, "Serverless support is already installed, but needs an upgrade for this version of `doctl`.\nUse `doctl serverless upgrade` to upgrade the support.\n", buf.String())
	})
}

func TestServerlessInstallWhenInstalledAndCurrent(t *testing.T) {
	withTestClient(t, func(config *CmdConfig, tm *tcMocks) {
		buf := &bytes.Buffer{}
		config.Out = buf

		tm.serverless.EXPECT().CheckServerlessStatus().Return(nil)

		err := RunServerlessInstall(config)
		require.NoError(t, err)
		assert.Equal(t, "Serverless support is already installed at an appropriate version.  No action needed.\n", buf.String())
	})
}

func TestServerlessUpgradeWhenNotInstalled(t *testing.T) {
	withTestClient(t, func(config *CmdConfig, tm *tcMocks) {
		buf := &bytes.Buffer{}
		config.Out = buf

		tm.serverless.EXPECT().CheckServerlessStatus().Return(do.ErrServerlessNotInstalled)

		err := RunServerlessUpgrade(config)
		require.NoError(t, err)
		assert.Equal(t, "Serverless support was never installed.  Use `doctl serverless install`.\n", buf.String())
	})
}

func TestServerlessUpgradeWhenInstalledAndCurrent(t *testing.T) {
	withTestClient(t, func(config *CmdConfig, tm *tcMocks) {
		buf := &bytes.Buffer{}
		config.Out = buf

		tm.serverless.EXPECT().CheckServerlessStatus().Return(nil)

		err := RunServerlessUpgrade(config)
		require.NoError(t, err)
		assert.Equal(t, "Serverless support is already installed at an appropriate version.  No action needed.\n", buf.String())
	})
}

func TestServerlessUpgradeWhenInstalledAndNotCurrent(t *testing.T) {
	withTestClient(t, func(config *CmdConfig, tm *tcMocks) {
		buf := &bytes.Buffer{}
		config.Out = buf

		credsToken := hashAccessToken(config)
		tm.serverless.EXPECT().CheckServerlessStatus().Return(do.ErrServerlessNeedsUpgrade)
		tm.serverless.EXPECT().InstallServerless(credsToken, true).Return(nil)

		err := RunServerlessUpgrade(config)
		require.NoError(t, err)
	})
}

func TestServerlessInit(t *testing.T) {
	tests := []struct {
		name            string
		doctlArgs       string
		doctlFlags      map[string]string
		expectedNimArgs []string
		out             map[string]interface{}
	}{
		{
			name:            "no flags",
			doctlArgs:       "path/to/foo",
			expectedNimArgs: []string{"path/to/foo"},
			out:             map[string]interface{}{"project": "foo"},
		},
		{
			name:            "overwrite",
			doctlArgs:       "path/to/project",
			doctlFlags:      map[string]string{"overwrite": ""},
			expectedNimArgs: []string{"path/to/project", "--overwrite"},
			out:             map[string]interface{}{"project": "foo"},
		},
		{
			name:            "language flag",
			doctlArgs:       "path/to/project",
			doctlFlags:      map[string]string{"language": "go"},
			expectedNimArgs: []string{"path/to/project", "--language", "go"},
			out:             map[string]interface{}{"project": "foo"},
		},
	}

	for _, tt := range tests {
		t.Run(tt.name, func(t *testing.T) {
			withTestClient(t, func(config *CmdConfig, tm *tcMocks) {
				buf := &bytes.Buffer{}
				config.Out = buf
				fakeCmd := &exec.Cmd{
					Stdout: config.Out,
				}

				if tt.doctlArgs != "" {
					config.Args = append(config.Args, tt.doctlArgs)
				}

				if tt.doctlFlags != nil {
					for k, v := range tt.doctlFlags {
						if v == "" {
							config.Doit.Set(config.NS, k, true)
						} else {
							config.Doit.Set(config.NS, k, v)
						}
					}
				}

				tm.serverless.EXPECT().CheckServerlessStatus().MinTimes(1).Return(nil)
				tm.serverless.EXPECT().Cmd("project/create", tt.expectedNimArgs).Return(fakeCmd, nil)
				tm.serverless.EXPECT().Exec(fakeCmd).Return(do.ServerlessOutput{
					Entity: tt.out,
				}, nil)

				err := RunServerlessExtraCreate(config)
				require.NoError(t, err)
				assert.Equal(t, `A local functions project directory 'foo' was created for you.
You may deploy it by running the command shown on the next line:
  doctl serverless deploy foo`+"\n\n", buf.String())
			})
		})
	}
}

func TestServerlessDeploy(t *testing.T) {
	tests := []struct {
		name            string
		doctlArgs       string
		doctlFlags      map[string]string
		expectedNimArgs []string
	}{
		{
			name:            "no flags with path",
			doctlArgs:       "path/to/project",
			expectedNimArgs: []string{"path/to/project", "--exclude", "web"},
		},
		{
			name:            "include flag for package 'web'",
			doctlArgs:       "path/to/project",
			doctlFlags:      map[string]string{"include": "web"},
			expectedNimArgs: []string{"path/to/project", "--include", "web/", "--exclude", "web"},
		},
		{
			name:            "exclude flag for package 'web'",
			doctlArgs:       "path/to/project",
			doctlFlags:      map[string]string{"exclude": "web"},
			expectedNimArgs: []string{"path/to/project", "--exclude", "web/,web"},
		},
		// TODO: Add additional scenarios for other flags, etc.
	}

	for _, tt := range tests {
		t.Run(tt.name, func(t *testing.T) {
			withTestClient(t, func(config *CmdConfig, tm *tcMocks) {
				fakeCmd := &exec.Cmd{
					Stdout: config.Out,
				}

				if tt.doctlArgs != "" {
					config.Args = append(config.Args, tt.doctlArgs)
				}

				if tt.doctlFlags != nil {
					for k, v := range tt.doctlFlags {
						if v == "" {
							config.Doit.Set(config.NS, k, true)
						} else {
							config.Doit.Set(config.NS, k, v)
						}
					}
				}

				tm.serverless.EXPECT().CheckServerlessStatus().MinTimes(1).Return(nil)
				tm.serverless.EXPECT().Cmd("project/deploy", tt.expectedNimArgs).Return(fakeCmd, nil)
				tm.serverless.EXPECT().Exec(fakeCmd).Return(do.ServerlessOutput{}, nil)

				err := RunServerlessExtraDeploy(config)
				require.NoError(t, err)
			})
		})
	}
}

func TestServerlessUndeploy(t *testing.T) {
	type testNimCmd struct {
		cmd  string
		args []string
	}

	tests := []struct {
		name                 string
		doctlArgs            []string
		doctlFlags           map[string]string
		expectedNimCmds      []testNimCmd
		expectedError        error
		expectTriggerDeletes []string
		expectTriggerList    bool
	}{
		{
			name:            "no arguments or flags",
			doctlArgs:       nil,
			doctlFlags:      nil,
			expectedNimCmds: nil,
			expectedError:   errUndeployTooFewArgs,
		},
		{
			name:       "with --all flag only",
			doctlArgs:  nil,
			doctlFlags: map[string]string{"all": ""},
			expectedNimCmds: []testNimCmd{
				{
					cmd:  "namespace/clean",
					args: []string{"--force"},
				},
			},
			expectedError: nil,
		},
		{
			name:       "mixed args, no flags",
			doctlArgs:  []string{"foo/bar", "baz"},
			doctlFlags: nil,
			expectedNimCmds: []testNimCmd{
				{
					cmd:  "action/delete",
					args: []string{"foo/bar"},
				},
				{
					cmd:  "action/delete",
					args: []string{"baz"},
				},
			},
			expectedError: nil,
		},
		{
			name:       "mixed args, --packages flag",
			doctlArgs:  []string{"foo/bar", "baz"},
			doctlFlags: map[string]string{"packages": ""},
			expectedNimCmds: []testNimCmd{
				{
					cmd:  "action/delete",
					args: []string{"foo/bar"},
				},
				{
					cmd:  "package/delete",
					args: []string{"baz", "--recursive"},
				},
			},
			expectedError: nil,
		},
		{
			name:            "mixed args, --all flag",
			doctlArgs:       []string{"foo/bar", "baz"},
			doctlFlags:      map[string]string{"all": ""},
			expectedNimCmds: nil,
			expectedError:   errUndeployAllAndArgs,
		},
		{
			name:            "--triggers and --packages",
			doctlArgs:       []string{"foo/bar", "baz"},
			doctlFlags:      map[string]string{"triggers": "", "packages": ""},
			expectedNimCmds: nil,
			expectedError:   errUndeployTrigPkg,
		},
		{
			name:                 "--triggers and args",
			doctlArgs:            []string{"fire1", "fire2"},
			doctlFlags:           map[string]string{"triggers": ""},
			expectedNimCmds:      nil,
			expectedError:        nil,
			expectTriggerDeletes: []string{"fire1", "fire2"},
		},
		{
			name:                 "--triggers and --all",
			doctlArgs:            nil,
			doctlFlags:           map[string]string{"triggers": "", "all": ""},
			expectedNimCmds:      nil,
			expectedError:        nil,
			expectTriggerDeletes: []string{"fireA", "fireB"},
			expectTriggerList:    true,
		},
	}

	for _, tt := range tests {
		t.Run(tt.name, func(t *testing.T) {
			withTestClient(t, func(config *CmdConfig, tm *tcMocks) {
				fakeCmd := &exec.Cmd{
					Stdout: config.Out,
				}
				cannedTriggerList := []do.ServerlessTrigger{
					{Name: "fireA"},
					{Name: "fireB"},
				}

				if len(tt.doctlArgs) > 0 {
					config.Args = append(config.Args, tt.doctlArgs...)
				}

				if tt.doctlFlags != nil {
					for k, v := range tt.doctlFlags {
						if v == "" {
							config.Doit.Set(config.NS, k, true)
						} else {
							config.Doit.Set(config.NS, k, v)
						}
					}
				}

				if tt.expectedError == nil && len(tt.expectedNimCmds) > 0 {
					tm.serverless.EXPECT().CheckServerlessStatus().MinTimes(1).Return(nil)
				}
				if tt.expectTriggerList {
					tm.serverless.EXPECT().ListTriggers(context.TODO(), "").Return(cannedTriggerList, nil)
				}
				for i := range tt.expectedNimCmds {
					tm.serverless.EXPECT().Cmd(tt.expectedNimCmds[i].cmd, tt.expectedNimCmds[i].args).Return(fakeCmd, nil)
					tm.serverless.EXPECT().Exec(fakeCmd).Return(do.ServerlessOutput{}, nil)
				}
				for _, trig := range tt.expectTriggerDeletes {
					tm.serverless.EXPECT().DeleteTrigger(context.TODO(), trig)
				}
				err := RunServerlessUndeploy(config)
				if tt.expectedError != nil {
					require.Error(t, err)
					assert.ErrorIs(t, err, tt.expectedError)
				} else {
					require.NoError(t, err)
				}
			})
		})
	}
}

func TestServerlessWatch(t *testing.T) {
	tests := []struct {
		name            string
		doctlArgs       string
		doctlFlags      map[string]string
		expectedNimArgs []string
	}{
		{
			name:            "no flags with path",
			doctlArgs:       "path/to/project",
			expectedNimArgs: []string{"project/watch", "path/to/project", "--exclude", "web"},
		},
		// TODO: Add additional scenarios for other flags, etc.
	}

	for _, tt := range tests {
		t.Run(tt.name, func(t *testing.T) {
			withTestClient(t, func(config *CmdConfig, tm *tcMocks) {
				fakeCmd := &exec.Cmd{
					Stdout: config.Out,
				}

				if tt.doctlArgs != "" {
					config.Args = append(config.Args, tt.doctlArgs)
				}

				if tt.doctlFlags != nil {
					for k, v := range tt.doctlFlags {
						if v == "" {
							config.Doit.Set(config.NS, k, true)
						} else {
							config.Doit.Set(config.NS, k, v)
						}
					}
				}

				tm.serverless.EXPECT().CheckServerlessStatus().MinTimes(1).Return(nil)
				tm.serverless.EXPECT().Cmd("nocapture", tt.expectedNimArgs).Return(fakeCmd, nil)
				tm.serverless.EXPECT().Stream(fakeCmd).Return(nil)

				err := RunServerlessExtraWatch(config)
				require.NoError(t, err)
			})
		})
	}
}

func TestGetCredentialDirectory(t *testing.T) {
	testDir := "/home/foo/.config/doctl/sandbox/"
	tests := []struct {
		name      string
		tokenFunc func() string
		expected  string
	}{
		{
			name: "legacy token",
			tokenFunc: func() string {
				return "a7bbe7e8af7411ec912e47a270a2ee78a7bbe7e8af7411ec912e47a270a2ee78"
			},
			expected: filepath.Join(testDir, "creds", "3785870f"),
		},
		{
			name: "v1 token",
			tokenFunc: func() string {
				return "dop_v1_a7bbe7e8af7411ec912e47a270a2ee78a7bbe7e8af7411ec912e47a270a2ee78"
			},
			expected: filepath.Join(testDir, "creds", "7a1ae925"),
		},
	}

	for _, tt := range tests {
		t.Run(tt.name, func(t *testing.T) {
			withTestClient(t, func(config *CmdConfig, tm *tcMocks) {
				config.getContextAccessToken = tt.tokenFunc

				out := do.GetCredentialDirectory(hashAccessToken(config), testDir)
				require.Equal(t, tt.expected, out)
			})
		})
	}
}

func TestPreserveCredsMovesExistingToStaging(t *testing.T) {
	withTestClient(t, func(config *CmdConfig, tm *tcMocks) {
		tmp, err := ioutil.TempDir("", "test-dir")
		require.NoError(t, err)
		defer func() {
			err := os.RemoveAll(tmp)
			require.NoError(t, err, "error cleaning tmp dir")
		}()

		// Set up "existing" creds in the "sandbox" dir
		serverlessDir := filepath.Join(tmp, "sandbox")
		serverlessCredsDir := filepath.Join(serverlessDir, "creds", "d5b388f2")
		err = os.MkdirAll(serverlessCredsDir, os.FileMode(0755))
		require.NoError(t, err)
		serverlessCreds := filepath.Join(serverlessCredsDir, "credentials.json")
		creds, err := os.Create(serverlessCreds)
		require.NoError(t, err)
		creds.Close()

		// Create staging dir
		stagingDir := filepath.Join(tmp, "staging")
		err = os.MkdirAll(stagingDir, os.FileMode(0755))
		require.NoError(t, err)

		err = do.PreserveCreds(hashAccessToken(config), stagingDir, serverlessDir)
		require.NoError(t, err)

		stagingCreds := filepath.Join(stagingDir, "creds", "d5b388f2", "credentials.json")
		_, err = os.Stat(stagingCreds)
		require.NoError(t, err, "expected creds to exist in staging dir")
	})
}

func TestPreserveCredsMovesLegacyCreds(t *testing.T) {
	withTestClient(t, func(config *CmdConfig, tm *tcMocks) {
		// Mock token to get a stable hash (3785870f)
		config.getContextAccessToken = func() string {
			return "a7bbe7e8af7411ec912e47a270a2ee78a7bbe7e8af7411ec912e47a270a2ee78"
		}

		tmp, err := ioutil.TempDir("", "test-dir")
		require.NoError(t, err)
		defer func() {
			err := os.RemoveAll(tmp)
			require.NoError(t, err, "error cleaning tmp dir")
		}()

		// Set up "existing" legacy creds in the "sandbox" dir
		serverlessDir := filepath.Join(tmp, "sandbox")
		legacyCredsDir := filepath.Join(serverlessDir, ".nimbella")
		err = os.MkdirAll(legacyCredsDir, os.FileMode(0755))
		require.NoError(t, err)
		legacyCreds := filepath.Join(legacyCredsDir, "credentials.json")
		creds, err := os.Create(legacyCreds)
		require.NoError(t, err)
		creds.Close()

		stagingDir := filepath.Join(tmp, "staging")
		err = os.MkdirAll(stagingDir, os.FileMode(0755))
		require.NoError(t, err)

		err = do.PreserveCreds(hashAccessToken(config), stagingDir, serverlessDir)
		require.NoError(t, err)

		stagingCreds := filepath.Join(stagingDir, "creds", "3785870f", "credentials.json")
		_, err = os.Stat(stagingCreds)
		require.NoError(t, err, "expected new creds to exist in staging dir")
	})
}<|MERGE_RESOLUTION|>--- conflicted
+++ resolved
@@ -128,8 +128,7 @@
 		buf := &bytes.Buffer{}
 		config.Out = buf
 
-<<<<<<< HEAD
-		tm.serverless.EXPECT().CheckServerlessStatus(hashAccessToken(config)).MinTimes(1).Return(nil)
+		tm.serverless.EXPECT().CheckServerlessStatus().MinTimes(1).Return(nil)
 		tm.serverless.EXPECT().ReadCredentials().Return(do.ServerlessCredentials{
 			APIHost:   "https://api.example.com",
 			Namespace: "hello",
@@ -139,14 +138,6 @@
 						Auth: "here-are-some-credentials",
 					},
 				},
-=======
-		tm.serverless.EXPECT().CheckServerlessStatus().MinTimes(1).Return(nil)
-		tm.serverless.EXPECT().Cmd("auth/current", []string{"--apihost", "--name"}).Return(fakeCmd, nil)
-		tm.serverless.EXPECT().Exec(fakeCmd).Return(do.ServerlessOutput{
-			Entity: map[string]interface{}{
-				"name":    "hello",
-				"apihost": "https://api.example.com",
->>>>>>> e3bb55e2
 			},
 		}, nil)
 		tm.serverless.EXPECT().GetNamespaceFromCluster("https://api.example.com", "here-are-some-credentials").Return("hello", nil)
@@ -191,8 +182,7 @@
     go:1.22 (go:default)
 `
 
-<<<<<<< HEAD
-		tm.serverless.EXPECT().CheckServerlessStatus(hashAccessToken(config)).MinTimes(1).Return(nil)
+		tm.serverless.EXPECT().CheckServerlessStatus().MinTimes(1).Return(nil)
 		tm.serverless.EXPECT().ReadCredentials().Return(do.ServerlessCredentials{
 			APIHost:   "https://api.example.com",
 			Namespace: "hello",
@@ -202,14 +192,6 @@
 						Auth: "here-are-some-credentials",
 					},
 				},
-=======
-		tm.serverless.EXPECT().CheckServerlessStatus().MinTimes(1).Return(nil)
-		tm.serverless.EXPECT().Cmd("auth/current", []string{"--apihost", "--name"}).Return(fakeCmd, nil)
-		tm.serverless.EXPECT().Exec(fakeCmd).Return(do.ServerlessOutput{
-			Entity: map[string]interface{}{
-				"name":    "hello",
-				"apihost": "https://api.example.com",
->>>>>>> e3bb55e2
 			},
 		}, nil)
 		tm.serverless.EXPECT().GetNamespaceFromCluster("https://api.example.com", "here-are-some-credentials").Return("hello", nil)
@@ -224,8 +206,7 @@
 func TestServerlessStatusWhenNotConnected(t *testing.T) {
 	withTestClient(t, func(config *CmdConfig, tm *tcMocks) {
 
-<<<<<<< HEAD
-		tm.serverless.EXPECT().CheckServerlessStatus(hashAccessToken(config)).MinTimes(1).Return(nil)
+		tm.serverless.EXPECT().CheckServerlessStatus().MinTimes(1).Return(nil)
 		tm.serverless.EXPECT().ReadCredentials().Return(do.ServerlessCredentials{
 			APIHost:   "https://api.example.com",
 			Namespace: "hello",
@@ -236,12 +217,6 @@
 					},
 				},
 			},
-=======
-		tm.serverless.EXPECT().CheckServerlessStatus().MinTimes(1).Return(nil)
-		tm.serverless.EXPECT().Cmd("auth/current", []string{"--apihost", "--name"}).Return(fakeCmd, nil)
-		tm.serverless.EXPECT().Exec(fakeCmd).Return(do.ServerlessOutput{
-			Error: "403",
->>>>>>> e3bb55e2
 		}, nil)
 		tm.serverless.EXPECT().GetNamespaceFromCluster("https://api.example.com", "here-are-some-credentials").Return("not-hello", errors.New("an error"))
 
